
#include "btree/leaf_node.hpp"
#include <algorithm>
#include "logger.hpp"
#include "btree/buf_patches.hpp"

// #define DEBUG_MAX_LEAF 10

bool leaf_pair_fits(const btree_leaf_pair *pair, size_t size) {
    return 3 < size && 1 + size_t(pair->key.size) + 2 <= size && size_t(1 + pair->key.size + pair->value()->full_size()) <= size;
}

namespace leaf {

void init(block_size_t block_size, buf_t& node_buf, repli_timestamp modification_time) {
    leaf_node_t *node = ptr_cast<leaf_node_t>(node_buf.get_data_major_write());

    node->magic = leaf_node_t::expected_magic;
    node->npairs = 0;
    node->frontmost_offset = block_size.value();
    impl::initialize_times(node_buf, modification_time);
}

// TODO: We end up making modification time data more conservative and
// more coarse than conceivably possible.  We could also let the
// caller supply an earlier[] array.
// TODO: maybe lnode should just supply the modification time.
void init(block_size_t block_size, buf_t& node_buf, const leaf_node_t *lnode, const uint16_t *offsets, int numpairs, repli_timestamp modification_time) {
    leaf_node_t *node = ptr_cast<leaf_node_t>(node_buf.get_data_major_write());
    
    init(block_size, node_buf, modification_time);
    for (int i = 0; i < numpairs; i++) {
        node->pair_offsets[i] = impl::insert_pair(node_buf, get_pair(lnode, offsets[i]));
    }
    node->npairs = numpairs;
    // TODO: Why is this sorting step necessary?  Is [offsets, offset + numpairs) not sorted?
    std::sort(node->pair_offsets, node->pair_offsets + numpairs, leaf_key_comp(node));
}


bool insert(block_size_t block_size, buf_t& node_buf, const btree_key_t *key, const btree_value* value, repli_timestamp insertion_time) {
    const leaf_node_t *node = ptr_cast<leaf_node_t>(node_buf.get_data_read());

    if (is_full(node, key, value)) {
        return false;
    }

    node_buf.apply_patch(new leaf_insert_patch_t(node_buf.get_block_id(), node_buf.get_next_patch_counter(), block_size, value->size, value->metadata_flags.flags, value->contents, key->size, key->contents, insertion_time));

    validate(block_size, node);
    return true;
}

void insert(leaf_node_t *node, const btree_key_t *key, const btree_value* value, repli_timestamp insertion_time) {
    int index = impl::get_offset_index(node, key);

    uint16_t prev_offset;
    const btree_leaf_pair *previous = NULL;

    if (index != node->npairs) {
        prev_offset = node->pair_offsets[index];
        previous = get_pair(node, prev_offset);
    }

    if (previous != NULL && impl::is_equal(&previous->key, key)) {
        // 0 <= index < node->npairs

        // A duplicate key is being inserted.  Let's shift the old
        // key/value pair away _completely_ and put the new one at the
        // beginning.

        int prev_timestamp_offset = impl::get_timestamp_offset(node, prev_offset);

        impl::rotate_time(&node->times, insertion_time, prev_timestamp_offset);

        impl::delete_pair(node, prev_offset);
        node->pair_offsets[index] = impl::insert_pair(node, value, key);
    } else {
        // manipulate timestamps.
        impl::rotate_time(&node->times, insertion_time, NUM_LEAF_NODE_EARLIER_TIMES);

        // 0 <= index <= node->npairs

        uint16_t offset = impl::insert_pair(node, value, key);
        impl::insert_offset(node, offset, index);
    }
}

// TODO: This assumes that key is in the node.  This means we're
// already sure the key is in the node.  This means we're doing an
// unnecessary binary search.
void remove(block_size_t block_size, buf_t &node_buf, const btree_key_t *key) {
    const leaf_node_t *node = ptr_cast<leaf_node_t>(node_buf.get_data_read());
#ifdef BTREE_DEBUG
    printf("removing key: ");
    key->print();
    printf("\n");
    print(node);
#endif

    node_buf.apply_patch(new leaf_remove_patch_t(node_buf.get_block_id(), node_buf.get_next_patch_counter(), block_size, key->size, key->contents));

#ifdef BTREE_DEBUG
    printf("\t|\n\t|\n\t|\n\tV\n");
    leaf::print(node);
#endif

    // TODO: Currently this will error incorrectly on root
    // guarantee(node->npairs != 0, "leaf became zero size!");

    validate(block_size, node);
}

void remove(leaf_node_t *node, const btree_key_t *key) {
    int index = impl::find_key(node, key);
    rassert(index != impl::key_not_found);
    rassert(index != node->npairs);

    uint16_t offset = node->pair_offsets[index];
    impl::remove_time(&node->times, impl::get_timestamp_offset(node, offset));

    impl::delete_pair(node, offset);
    impl::delete_offset(node, index);
}

bool lookup(const leaf_node_t *node, const btree_key_t *key, btree_value *value) {
    int index = impl::find_key(node, key);
    if (index != impl::key_not_found) {
        const btree_leaf_pair *pair = get_pair_by_index(node, index);
        const btree_value *stored_value = pair->value();
        memcpy(value, stored_value, stored_value->full_size());
        return true;
    } else {
        return false;
    }
}

// We may only split when block_size - node->frontmost_offset is
// greater than twice the max key-value-pair size.  Greater than 1000
// plus some extra.  Let's say greater than 1500, just to be
// comfortable.  TODO: prove that block_size - node->frontmost_offset
// meets this 1500 lower bound.
void split(block_size_t block_size, buf_t &node_buf, buf_t &rnode_buf, btree_key_t *median_out) {
    const leaf_node_t *node = ptr_cast<leaf_node_t>(node_buf.get_data_read());
    const leaf_node_t *rnode __attribute__((unused)) = ptr_cast<leaf_node_t>(rnode_buf.get_data_read());

    rassert(node != rnode);

    uint16_t total_pairs = block_size.value() - node->frontmost_offset;
    uint16_t first_pairs = 0;
    int index = 0;
    while (first_pairs < total_pairs/2) { // finds the median index
        first_pairs += pair_size(get_pair_by_index(node, index));
        index++;
    }

    // Obviously 0 <= median_index <= node->npairs.

    // Given that total_pairs > 1500, and keys and value sizes are not
    // much more than 250, we know that 0 < median_index < node->npairs.
    int median_index = index;

    rassert(median_index < node->npairs);
    init(block_size, rnode_buf, node, node->pair_offsets + median_index, node->npairs - median_index, node->times.last_modified);

    // This is ~(n^2); it could be ~(n).  Profiling tells us there are
    // bigger problems.
    for (index = median_index; index < node->npairs; index++) {
        impl::delete_pair(node_buf, node->pair_offsets[index]);
    }

    uint16_t new_npairs = median_index;
    node_buf.set_data(const_cast<uint16_t *>(&node->npairs), &new_npairs, sizeof(new_npairs));

    // TODO: this could be less coarse (if we made leaf::init less coarse).
    impl::initialize_times(node_buf, node->times.last_modified);

    // Equality takes the left branch, so the median should be from this node.
    rassert(median_index > 0);
    const btree_key_t *median_key = &get_pair_by_index(node, median_index-1)->key;
    keycpy(median_out, median_key);
}

void merge(block_size_t block_size, const leaf_node_t *node, buf_t &rnode_buf, btree_key_t *key_to_remove_out) {
    const leaf_node_t *rnode = ptr_cast<leaf_node_t>(rnode_buf.get_data_read());

    rassert(node != rnode);

#ifdef BTREE_DEBUG
    printf("merging\n");
    printf("node:\n");
    leaf::print(node);
    printf("rnode:\n");
    leaf::print(rnode);
#endif

    guarantee(sizeof(leaf_node_t) + (node->npairs + rnode->npairs)*sizeof(*node->pair_offsets) +
              (block_size.value() - node->frontmost_offset) + (block_size.value() - rnode->frontmost_offset) <= block_size.value(),
              "leaf nodes too full to merge");

    // TODO: this is coarser than it could be.
    impl::initialize_times(rnode_buf, repli_max(node->times.last_modified, rnode->times.last_modified));

    rnode_buf.move_data(const_cast<uint16_t *>(rnode->pair_offsets + node->npairs), rnode->pair_offsets, rnode->npairs * sizeof(*rnode->pair_offsets));

    for (int i = 0; i < node->npairs; i++) {
        uint16_t new_offset = impl::insert_pair(rnode_buf, get_pair_by_index(node, i));
        rnode_buf.set_data(const_cast<uint16_t *>(&rnode->pair_offsets[i]), &new_offset, sizeof(new_offset));
    }
    uint16_t new_npairs = rnode->npairs + node->npairs;
    rnode_buf.set_data(const_cast<uint16_t *>(&rnode->npairs), &new_npairs, sizeof(new_npairs));

    keycpy(key_to_remove_out, &get_pair_by_index(rnode, 0)->key);

#ifdef BTREE_DEBUG
    printf("\t|\n\t|\n\t|\n\tV\n");
    printf("node:\n");
    leaf::print(node);
    printf("rnode:\n");
    leaf::print(rnode);
#endif

#ifndef NDEBUG
    validate(block_size, rnode);
#endif
}

bool level(block_size_t block_size, buf_t &node_buf, buf_t &sibling_buf, btree_key_t *key_to_replace_out, btree_key_t *replacement_key_out) {
    const leaf_node_t *node = ptr_cast<leaf_node_t>(node_buf.get_data_read());
    const leaf_node_t *sibling = ptr_cast<leaf_node_t>(sibling_buf.get_data_read());

    rassert(node != sibling);

#ifdef BTREE_DEBUG
    printf("leveling\n");
    printf("node:\n");
    leaf::print(node);
    printf("sibling:\n");
    leaf::print(sibling);
#endif

#ifndef DEBUG_MAX_LEAF
    //Note: size does not take into account offsets
    int node_size = block_size.value() - node->frontmost_offset;
    int sibling_size = block_size.value() - sibling->frontmost_offset;

    if (sibling_size < node_size + 2) {
<<<<<<< HEAD
        logWRN("leaf::level called with bad node_size %d and sibling_size %d on block id %u\n", node_size, sibling_size, reinterpret_cast<const buf_data_t *>(reinterpret_cast<const char *>(node) - sizeof(buf_data_t))->block_id);
=======
        logWRN("leaf::level called with bad node_size %d and sibling_size %d\n", node_size, sibling_size);
>>>>>>> 93e27d58
        return false;
    }

    // optimal_adjustment > 0.
    int optimal_adjustment = (sibling_size - node_size) / 2;
#else
    if (sibling->npairs < node->npairs) {
        return false;
    }
#endif

    if (nodecmp(node, sibling) < 0) {
#ifndef DEBUG_MAX_LEAF
        int index;
        {
            // Assumes optimal_adjustment > 0.
            int adjustment = optimal_adjustment;
            index = -1;
            while (adjustment > 0) {
                adjustment -= pair_size(get_pair_by_index(sibling, ++index));
            }
        }
#else
        int index = (sibling->npairs - node->npairs) / 2;
#endif

        // Since optimal_adjustment > 0, we know that index >= 0.

        if (index <= 0) {
            return false;
        }

        // TODO: Add some elementary checks that absolutely prevent us
        // from inserting too far onto node.  Right now our
        // correctness relies on the arithmetic, and not on the logic,
        // so to speak.  This is very low priority.

        // Proof that we aren't removing everything from sibling: We
        // are undershooting optimal_adjustment.

        // Copy from the beginning of the sibling to end of this node.
        {
            int node_npairs = node->npairs;
            uint16_t new_npairs = node->npairs + index;
            node_buf.set_data(const_cast<uint16_t *>(&node->npairs), &new_npairs, sizeof(new_npairs));
            for (int i = 0; i < index; i++) {
                uint16_t new_offset = impl::insert_pair(node_buf, get_pair_by_index(sibling, i));
                node_buf.set_data(const_cast<uint16_t *>(&node->pair_offsets[node_npairs + i]), &new_offset, sizeof(new_offset));
            }
        }

        // This is ~(n^2) where it could be ~(n).  Profile.
        for (int i = 0; i < index; i++) {
            impl::delete_pair(sibling_buf, sibling->pair_offsets[0]);
            impl::delete_offset(sibling_buf, 0);
        }

        // TODO: node and sibling's times are tolerable but coarse.
        // They are newer than they could be.
        impl::initialize_times(node_buf, repli_max(node->times.last_modified, sibling->times.last_modified));

        // Copying node->pair_offsets[0]'s key to key_to_replace_out
        // produces the same effect, later on, as copying
        // node->pair_offsets[node->npairs - index - 1]'s key, or any
        // key in between.  (The latter is the actual key stored in the parent.)
        keycpy(key_to_replace_out, &get_pair_by_index(node, 0)->key);
        keycpy(replacement_key_out, &get_pair_by_index(node, node->npairs-1)->key);

    } else {

#ifndef DEBUG_MAX_LEAF
        // The first index in the sibling to copy
        int index;
        {
            int adjustment = optimal_adjustment;
            index = sibling->npairs;
            while (adjustment > 0) {
                adjustment -= pair_size(get_pair_by_index(sibling, --index));
            }
        }
#else
        int index = sibling->npairs - (sibling->npairs - node->npairs) / 2;
#endif

        // If optimal_adjustment > 0, we know index < sibling->npairs.

        int pairs_to_move = sibling->npairs - index;

        if (pairs_to_move == 0) {
            return false;
        }

        // TODO: Add some elemantary checks that absolutely prevent us
        // from removing everything from sibling.  We're overshooting
        // optimal_adjustment in this case, so we need to be careful.
        // It's sufficient to show that sibling_size > 1300, and right
        // now we can prove that.  However, our correctness relies on
        // the arithmetic, and not on the logic, so to speak.  Also
        // make sure that we aren't overfilling node.  This is very low priority.

        // Copy from the end of the sibling to the beginning of the node.
        node_buf.move_data(const_cast<uint16_t *>(node->pair_offsets + pairs_to_move), node->pair_offsets, node->npairs * sizeof(*node->pair_offsets));
        uint16_t new_npairs = node->npairs + pairs_to_move;
        node_buf.set_data(const_cast<uint16_t *>(&node->npairs), &new_npairs, sizeof(new_npairs));
        for (int i = index; i < sibling->npairs; i++) {
            uint16_t new_offset = impl::insert_pair(node_buf, get_pair_by_index(sibling, i));
            node_buf.set_data(const_cast<uint16_t *>(&node->pair_offsets[i-index]), &new_offset, sizeof(new_offset));
        }

        // This is ~(n^2) when it could be ~(n).  Profile.
        while (index < sibling->npairs) {
            impl::delete_pair(sibling_buf, sibling->pair_offsets[index]);

            // Decrements sibling->npairs
            impl::delete_offset(sibling_buf, index);
        }

        // TODO: node and sibling's times are tolerable but coarse.
        // They are newer than they could be.
        impl::initialize_times(node_buf, repli_max(node->times.last_modified, sibling->times.last_modified));

        keycpy(key_to_replace_out, &get_pair_by_index(sibling, 0)->key);
        keycpy(replacement_key_out, &get_pair_by_index(sibling, sibling->npairs-1)->key);
    }

#ifdef BTREE_DEBUG
    printf("\t|\n\t|\n\t|\n\tV\n");
    printf("node:\n");
    leaf::print(node);
    printf("sibling:\n");
    leaf::print(sibling);
#endif

#ifndef NDEBUG
    validate(block_size, node);
    validate(block_size, sibling);
#endif

    return true;
}

bool is_empty(const leaf_node_t *node) {
    return node->npairs == 0;
}

bool is_full(const leaf_node_t *node, const btree_key_t *key, const btree_value *value) {
#ifdef DEBUG_MAX_LEAF
    return node->npairs >= DEBUG_MAX_LEAF;
#endif
    // Can the key/value pair fit?  We assume (conservatively) the
    // key/value pair is not already part of the node.

    rassert(value);
#ifdef BTREE_DEBUG
    printf("sizeof(leaf_node_t): %ld, (node->npairs + 1): %d, sizeof(*node->pair_offsets):%ld, key->size: %d, value->full_size(): %d, node->frontmost_offset: %d\n", sizeof(leaf_node_t), (node->npairs + 1), sizeof(*node->pair_offsets), key->size, value->full_size(), node->frontmost_offset);
#endif
    return sizeof(leaf_node_t) + (node->npairs + 1)*sizeof(*node->pair_offsets) +
        key->full_size() + value->full_size() >=
        node->frontmost_offset;
}

void validate(block_size_t block_size, const leaf_node_t *node) {
#ifndef NDEBUG
    rassert(ptr_cast<char>(&(node->pair_offsets[node->npairs])) <= ptr_cast<char>(get_pair(node, node->frontmost_offset)));
    rassert(node->frontmost_offset > 0);
    rassert(node->frontmost_offset <= block_size.value());
    for (int i = 0; i < node->npairs; i++) {
        rassert(node->pair_offsets[i] < block_size.value());
        rassert(node->pair_offsets[i] >= node->frontmost_offset);
    }
#else
    (void)block_size;
    (void)node;
#endif
}

bool is_mergable(block_size_t block_size, const leaf_node_t *node, const leaf_node_t *sibling) {
#ifdef DEBUG_MAX_INTERNAL
    return node->npairs + sibling->npairs < DEBUG_MAX_LEAF;
#endif
    return sizeof(leaf_node_t) +
        (node->npairs + sibling->npairs)*sizeof(*node->pair_offsets) +
        (block_size.value() - node->frontmost_offset) +
        (block_size.value() - sibling->frontmost_offset) +
        LEAF_EPSILON < block_size.value();
}

bool has_sensible_offsets(block_size_t block_size, const leaf_node_t *node) {
    return offsetof(leaf_node_t, pair_offsets) + node->npairs * sizeof(*node->pair_offsets) <= node->frontmost_offset && node->frontmost_offset <= block_size.value();
}

bool is_underfull(block_size_t block_size, const leaf_node_t *node) {
#ifdef DEBUG_MAX_LEAF
    return node->npairs < (DEBUG_MAX_LEAF + 1) / 2;
#endif
    return (sizeof(leaf_node_t) + 1) / 2 +
        node->npairs*sizeof(*node->pair_offsets) +
        (block_size.value() - node->frontmost_offset) +
        /* EPSILON: this guaruntees that a node is not underfull directly following a split */
        // TODO: Right now the epsilon we use to make is_underfull not
        // return true after a split is too large. We should come back
        // here and make this more precise.
        LEAF_EPSILON * 2 < block_size.value() / 2;
}

size_t pair_size(const btree_leaf_pair *pair) {
    return pair->key.full_size() + pair->value()->full_size();
}

const btree_leaf_pair *get_pair(const leaf_node_t *node, uint16_t offset) {
    return ptr_cast<btree_leaf_pair>(ptr_cast<char>(node) + offset);
}

btree_leaf_pair *get_pair(leaf_node_t *node, uint16_t offset) {
    return ptr_cast<btree_leaf_pair>(ptr_cast<char>(node) + offset);
}

const btree_leaf_pair *get_pair_by_index(const leaf_node_t *node, int index) {
    return get_pair(node, node->pair_offsets[index]);
}

btree_leaf_pair *get_pair_by_index(leaf_node_t *node, int index) {
    return get_pair(node, node->pair_offsets[index]);
}

// Assumes node1 and node2 are not empty.
int nodecmp(const leaf_node_t *node1, const leaf_node_t *node2) {
    const btree_key_t *key1 = &get_pair_by_index(node1, 0)->key;
    const btree_key_t *key2 = &get_pair_by_index(node2, 0)->key;

    return sized_strcmp(key1->contents, key1->size, key2->contents, key2->size);
}

void print(const leaf_node_t *node) {
    int freespace = node->frontmost_offset - (sizeof(leaf_node_t) + node->npairs*sizeof(*node->pair_offsets));
    printf("Free space in node: %d\n", freespace);
    printf("\n\n\n");
    for (int i = 0; i < node->npairs; i++) {
        const btree_leaf_pair *pair = get_pair_by_index(node, i);
        printf("|\t");
        pair->key.print();
    }
    printf("|\n");
    printf("\n\n\n");
    for (int i = 0; i < node->npairs; i++) {
        const btree_leaf_pair *pair = get_pair_by_index(node, i);
        printf("|\t");
        pair->value()->print();
    }
        printf("|\n");
    printf("\n\n\n");
}

repli_timestamp get_timestamp_value(const leaf_node_t *node, uint16_t offset) {
    int toff = impl::get_timestamp_offset(node, offset);

    if (toff == -1) {
        return node->times.last_modified;
    } else {
        repli_timestamp tmp;
        tmp.time = node->times.last_modified.time - node->times.earlier[std::min(toff, NUM_LEAF_NODE_EARLIER_TIMES - 1)];
        return tmp;
    }
}

namespace impl {

void shift_pairs(leaf_node_t *node, uint16_t offset, long shift) {
    char *front = ptr_cast<char>(get_pair(node, node->frontmost_offset));

    memmove(front + shift, front, offset - node->frontmost_offset);
    node->frontmost_offset += shift;
    for (int i = 0; i < node->npairs; i++) {
        if (node->pair_offsets[i] < offset)
            node->pair_offsets[i] += shift;
    }
}

void delete_pair(buf_t &node_buf, uint16_t offset) {
    const leaf_node_t *node = ptr_cast<leaf_node_t>(node_buf.get_data_read());
    const btree_leaf_pair *pair_to_delete = get_pair(node, offset);
    size_t shift = pair_size(pair_to_delete);

    node_buf.apply_patch(new leaf_shift_pairs_patch_t(node_buf.get_block_id(), node_buf.get_next_patch_counter(), offset, shift));
}
void delete_pair(leaf_node_t *node, uint16_t offset) {
    const btree_leaf_pair *pair_to_delete = get_pair(node, offset);
    size_t shift = pair_size(pair_to_delete);

    shift_pairs(node, offset, shift);
}

// Copies pair contents snugly onto the front of the data region,
// modifying the frontmost_offset.  Returns the new frontmost_offset.
uint16_t insert_pair(buf_t &node_buf, const btree_leaf_pair *pair) {
    return insert_pair(node_buf, pair->value(), &pair->key);
}

// Decreases frontmost_offset by the pair size, key->full_size() + value->full_size().
// Copies key and value into pair snugly onto the front of the data region.
// Returns the new frontmost_offset.
uint16_t insert_pair(buf_t &node_buf, const btree_value *value, const btree_key_t *key) {
    node_buf.apply_patch(new leaf_insert_pair_patch_t(node_buf.get_block_id(), node_buf.get_next_patch_counter(), value->size, value->metadata_flags.flags, value->contents, key->size, key->contents));
    const leaf_node_t *node = ptr_cast<leaf_node_t>(node_buf.get_data_read());
    return node->frontmost_offset;
}

uint16_t insert_pair(leaf_node_t *node, const btree_value *value, const btree_key_t *key) {
    node->frontmost_offset -= key->full_size() + value->full_size();
    btree_leaf_pair *new_pair = get_pair(node, node->frontmost_offset);

    // insert contents
    keycpy(&new_pair->key, key);
    // "new_pair->value()" below depends on the side effect of the keycpy line above.
    memcpy(new_pair->value(), value, value->full_size());

    return node->frontmost_offset;
}

// Gets the index at which we'd want to insert the key without
// violating ordering.  Or returns the index at which the key already
// exists.  Returns a value in [0, node->npairs].
int get_offset_index(const leaf_node_t *node, const btree_key_t *key) {
    // lower_bound returns the first place where the key could be inserted without violating the ordering
    return std::lower_bound(node->pair_offsets, node->pair_offsets+node->npairs, (uint16_t)leaf_key_comp::faux_offset, leaf_key_comp(node, key)) - node->pair_offsets;
}

// find_key returns the index of the offset for key if it's in the node or -1 if it is not
int find_key(const leaf_node_t *node, const btree_key_t *key) {
    int index = get_offset_index(node, key);
    if (index < node->npairs && impl::is_equal(key, &get_pair_by_index(node, index)->key) ) {
        return index;
    } else {
        return impl::key_not_found;
    }
}

void delete_offset(buf_t &node_buf, int index) {
    const leaf_node_t *node = ptr_cast<leaf_node_t>(node_buf.get_data_read());
    const uint16_t *pair_offsets = node->pair_offsets;
    if (node->npairs > 1) {
        node_buf.move_data(const_cast<uint16_t *>(pair_offsets+index), pair_offsets+index+1, (node->npairs-index-1) * sizeof(uint16_t));
    }
    uint16_t npairs = node->npairs - 1;
    node_buf.set_data(const_cast<uint16_t *>(&node->npairs), &npairs, sizeof(npairs));
}
void delete_offset(leaf_node_t *node, int index) {
    uint16_t *pair_offsets = node->pair_offsets;
    if (node->npairs > 1) {
        memmove(pair_offsets+index, pair_offsets+index+1, (node->npairs-index-1) * sizeof(uint16_t));
    }
    node->npairs--;
}

void insert_offset(leaf_node_t *node, uint16_t offset, int index) {
    uint16_t *pair_offsets = node->pair_offsets;
    memmove(pair_offsets+index+1, pair_offsets+index, (node->npairs-index) * sizeof(uint16_t));
    pair_offsets[index] = offset;
    node->npairs++;
}

// TODO: Calls to is_equal are redundant calls to sized_strcmp.  At
// least they're cache-friendly.
bool is_equal(const btree_key_t *key1, const btree_key_t *key2) {
    return sized_strcmp(key1->contents, key1->size, key2->contents, key2->size) == 0;
}

void initialize_times(buf_t &node_buf, repli_timestamp current_time) {
    const leaf_node_t *node = ptr_cast<leaf_node_t>(node_buf.get_data_read());
    leaf_timestamps_t new_times;
    initialize_times(&new_times, current_time);
    node_buf.set_data(const_cast<leaf_timestamps_t *>(&node->times), &new_times, sizeof(leaf_timestamps_t));
}
void initialize_times(leaf_timestamps_t *times, repli_timestamp current_time) {
    times->last_modified = current_time;
    for (int i = 0; i < NUM_LEAF_NODE_EARLIER_TIMES; ++i) {
        times->earlier[i] = 0;
    }
}

void rotate_time(leaf_timestamps_t *times, repli_timestamp latest_time, int prev_timestamp_offset) {
    int32_t diff = latest_time.time - times->last_modified.time;
    if (diff < 0) {
        logWRN("We seemingly stepped backwards in time, with new timestamp %d earlier than %d\n", latest_time.time, times->last_modified.time);
        // Something strange happened, wipe out everything.
        initialize_times(times, latest_time);
    } else {
        int i = NUM_LEAF_NODE_EARLIER_TIMES;
        while (i-- > 1) {
            uint32_t dt = diff + times->earlier[i - (i <= prev_timestamp_offset)];
            times->earlier[i] = (dt > 0xFFFF ? 0xFFFF : dt);
        }
        uint32_t dt = (-1 == prev_timestamp_offset ? times->earlier[0] : diff);
        times->earlier[0] = (dt > 0xFFFF ? 0xFFFF : dt);
        times->last_modified = latest_time;
    }
}

void remove_time(leaf_timestamps_t *times, int offset) {
    uint16_t d = (offset == -1 ? times->earlier[0] : 0);
    uint16_t t = times->earlier[NUM_LEAF_NODE_EARLIER_TIMES - 1];

    int i = NUM_LEAF_NODE_EARLIER_TIMES - 1;
    while (i-- > 0) {
        uint16_t x = times->earlier[i];
        times->earlier[i] = (offset <= i ? t : x) - d;
        t = x;
    }

    if (offset == -1) {
        times->last_modified.time -= d;
    }
}

// Returns the offset of the timestamp (or -1 or
// NUM_LEAF_NODE_EARLIER_TIMES) for the key-value pair at the
// given offset.
int get_timestamp_offset(const leaf_node_t *node, uint16_t offset) {
    const char *target = ptr_cast<char>(get_pair(node, offset));

    const char *p = ptr_cast<char>(get_pair(node, node->frontmost_offset));
    int npairs = node->npairs;

    int i = 0;
    for (;;) {
        if (i == npairs) {
            return NUM_LEAF_NODE_EARLIER_TIMES;
        }
        if (p == target) {
            return i - 1;
        }
        if (i == NUM_LEAF_NODE_EARLIER_TIMES) {
            return NUM_LEAF_NODE_EARLIER_TIMES;
        }
        ++i;
        p += pair_size(ptr_cast<btree_leaf_pair>(p));
    }
}

}  // namespace leaf::impl

}  // namespace leaf<|MERGE_RESOLUTION|>--- conflicted
+++ resolved
@@ -3,6 +3,7 @@
 #include <algorithm>
 #include "logger.hpp"
 #include "btree/buf_patches.hpp"
+#include "serializer/log/log_serializer.hpp" // for ls_buf_data_t
 
 // #define DEBUG_MAX_LEAF 10
 
@@ -27,7 +28,7 @@
 // TODO: maybe lnode should just supply the modification time.
 void init(block_size_t block_size, buf_t& node_buf, const leaf_node_t *lnode, const uint16_t *offsets, int numpairs, repli_timestamp modification_time) {
     leaf_node_t *node = ptr_cast<leaf_node_t>(node_buf.get_data_major_write());
-    
+
     init(block_size, node_buf, modification_time);
     for (int i = 0; i < numpairs; i++) {
         node->pair_offsets[i] = impl::insert_pair(node_buf, get_pair(lnode, offsets[i]));
@@ -245,11 +246,8 @@
     int sibling_size = block_size.value() - sibling->frontmost_offset;
 
     if (sibling_size < node_size + 2) {
-<<<<<<< HEAD
-        logWRN("leaf::level called with bad node_size %d and sibling_size %d on block id %u\n", node_size, sibling_size, reinterpret_cast<const buf_data_t *>(reinterpret_cast<const char *>(node) - sizeof(buf_data_t))->block_id);
-=======
-        logWRN("leaf::level called with bad node_size %d and sibling_size %d\n", node_size, sibling_size);
->>>>>>> 93e27d58
+        logWRN("leaf::level called with bad node_size %d and sibling_size %d on block id %u\n",
+               node_size, sibling_size, (reinterpret_cast<const ls_buf_data_t *>(node) - 1)->block_id);
         return false;
     }
 
