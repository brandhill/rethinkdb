#ifndef __BTREE_KEY_VALUE_STORE_HPP__
#define __BTREE_KEY_VALUE_STORE_HPP__

#include "btree/slice.hpp"
#include "btree/node.hpp"
#include "utils.hpp"
#include "concurrency/access.hpp"
#include "server/cmd_args.hpp"
#include "arch/arch.hpp"
#include "serializer/config.hpp"
#include "serializer/translator.hpp"
#include "store.hpp"


#define CONFIG_BLOCK_ID (config_block_id_t::make(0))

// TODO move serializer_config_block_t to separate file
/* This is the format that block ID 0 on each serializer takes. */

typedef uint32_t database_magic_t;

struct serializer_config_block_t {
    block_magic_t magic;
    
    /* What time the database was created. To help catch the case where files from two
    databases are mixed. */
    database_magic_t database_magic;
    
    /* How many serializers the database is using (in case user creates the database with
    some number of serializers and then specifies less than that many on a subsequent
    run) */
    int32_t n_files;
    
    /* Which serializer this is, in case user specifies serializers in a different order from
    run to run */
    int32_t this_serializer;
    
    /* Static btree configuration information, like number of slices. Should be the same on
    each serializer. */
    btree_config_t btree_config;

    static const block_magic_t expected_magic;
};

/* btree_key_value_store_t represents a collection of slices, possibly distributed
across several cores, each of which holds a btree. Together with the btree functions,
it provides the abstraction of a key-value store. */

class btree_key_value_store_t :
    public home_thread_mixin_t,
    public store_t
{
public:
    // Blocks
    static void create(
        btree_key_value_store_dynamic_config_t *dynamic_config,
        btree_key_value_store_static_config_t *static_config);

    // Blocks
    btree_key_value_store_t(
        btree_key_value_store_dynamic_config_t *dynamic_config);

    // Blocks
    ~btree_key_value_store_t();

    struct check_callback_t {
        virtual void on_store_check(bool valid) = 0;
        virtual ~check_callback_t() {}
    };
    static void check_existing(const std::vector<std::string>& db_filenames, check_callback_t *cb);
<<<<<<< HEAD
    
    struct ready_callback_t {
        virtual void on_store_ready() = 0;
        virtual ~ready_callback_t() {}
    };
    bool start_new(ready_callback_t *cb, btree_key_value_store_static_config_t *static_config);
    bool start_existing(ready_callback_t *cb);
    
    bool shutdown(store_t::shutdown_callback_t *cb);
=======
>>>>>>> c8806b59

public:
    /* store_t interface. */

    get_result_t get(store_key_t *key);
    get_result_t get_cas(store_key_t *key);
    set_result_t set(store_key_t *key, data_provider_t *data, mcflags_t flags, exptime_t exptime);
    set_result_t add(store_key_t *key, data_provider_t *data, mcflags_t flags, exptime_t exptime);
    set_result_t replace(store_key_t *key, data_provider_t *data, mcflags_t flags, exptime_t exptime);
    set_result_t cas(store_key_t *key, data_provider_t *data, mcflags_t flags, exptime_t exptime, cas_t unique);
    incr_decr_result_t incr(store_key_t *key, unsigned long long amount);
    incr_decr_result_t decr(store_key_t *key, unsigned long long amount);
    append_prepend_result_t append(store_key_t *key, data_provider_t *data);
    append_prepend_result_t prepend(store_key_t *key, data_provider_t *data);
    delete_result_t delete_key(store_key_t *key);

public:
    int n_files;
    btree_config_t btree_static_config;

    /* The key-value store typically has more slices than serializers. The slices share
    serializers via the "pseudoserializers": translator-serializers, one per slice, that
    multiplex requests onto the actual serializers. */
    standard_serializer_t *serializers[MAX_SERIALIZERS];
    translator_serializer_t *pseudoserializers[MAX_SLICES];
    btree_slice_t *slices[MAX_SLICES];

    uint32_t slice_nr(const btree_key *key);
    btree_slice_t *slice_for_key(const btree_key *key);

    static int compute_mod_count(int32_t file_number, int32_t n_files, int32_t n_slices);
    static uint32_t hash(const btree_key *key);

<<<<<<< HEAD
    void create_pseudoserializers();   // Called on home thread
    bool create_a_pseudoserializer_on_this_core(int i);   // Called on serializer thread
    bool have_created_a_pseudoserializer();   // Called on serializer thread
    
    void create_slices();   // Called on home thread
    bool create_a_slice_on_this_core(int);   // Called for each slice on its thread
    void on_slice_ready();   // Called on slice thread
    bool have_created_a_slice();   // Called on home thread
    
    void finish_start();
    
    /* Shutdown process */
    
    store_t::shutdown_callback_t *shutdown_callback;
    
    void shutdown_finish_queries();   // Called on home thread
    bool shutdown_finish_queries_on_thread();   // Called on each thread
    bool shutdown_have_finished_queries_on_thread();   // Called on home thread
    
    void shutdown_slices();   // Called on home thread
    bool shutdown_a_slice(int id);   // Called on slice thread
    void on_slice_shutdown(btree_slice_t *slice);   // Called on slice thread
    bool have_shutdown_a_slice();   // Called on home thread
    
    void delete_pseudoserializers();   // Called on home thread
    bool delete_a_pseudoserializer(int id);   // Called on serializer thread
    
    void shutdown_serializers();   // Called on home thread
    bool shutdown_a_serializer(int id);   // Called on serializer thread
    void on_serializer_shutdown(standard_serializer_t *serializer);   // Called on serializer thread
    bool have_shutdown_a_serializer();   // Called on home thread
    
    void finish_shutdown();

=======
>>>>>>> c8806b59
private:
    DISABLE_COPYING(btree_key_value_store_t);
};

// Stats

extern perfmon_duration_sampler_t
    pm_cmd_set,
    pm_cmd_get,
    pm_cmd_get_without_threads;

#endif /* __BTREE_KEY_VALUE_STORE_HPP__ */<|MERGE_RESOLUTION|>--- conflicted
+++ resolved
@@ -68,18 +68,6 @@
         virtual ~check_callback_t() {}
     };
     static void check_existing(const std::vector<std::string>& db_filenames, check_callback_t *cb);
-<<<<<<< HEAD
-    
-    struct ready_callback_t {
-        virtual void on_store_ready() = 0;
-        virtual ~ready_callback_t() {}
-    };
-    bool start_new(ready_callback_t *cb, btree_key_value_store_static_config_t *static_config);
-    bool start_existing(ready_callback_t *cb);
-    
-    bool shutdown(store_t::shutdown_callback_t *cb);
-=======
->>>>>>> c8806b59
 
 public:
     /* store_t interface. */
@@ -113,43 +101,6 @@
     static int compute_mod_count(int32_t file_number, int32_t n_files, int32_t n_slices);
     static uint32_t hash(const btree_key *key);
 
-<<<<<<< HEAD
-    void create_pseudoserializers();   // Called on home thread
-    bool create_a_pseudoserializer_on_this_core(int i);   // Called on serializer thread
-    bool have_created_a_pseudoserializer();   // Called on serializer thread
-    
-    void create_slices();   // Called on home thread
-    bool create_a_slice_on_this_core(int);   // Called for each slice on its thread
-    void on_slice_ready();   // Called on slice thread
-    bool have_created_a_slice();   // Called on home thread
-    
-    void finish_start();
-    
-    /* Shutdown process */
-    
-    store_t::shutdown_callback_t *shutdown_callback;
-    
-    void shutdown_finish_queries();   // Called on home thread
-    bool shutdown_finish_queries_on_thread();   // Called on each thread
-    bool shutdown_have_finished_queries_on_thread();   // Called on home thread
-    
-    void shutdown_slices();   // Called on home thread
-    bool shutdown_a_slice(int id);   // Called on slice thread
-    void on_slice_shutdown(btree_slice_t *slice);   // Called on slice thread
-    bool have_shutdown_a_slice();   // Called on home thread
-    
-    void delete_pseudoserializers();   // Called on home thread
-    bool delete_a_pseudoserializer(int id);   // Called on serializer thread
-    
-    void shutdown_serializers();   // Called on home thread
-    bool shutdown_a_serializer(int id);   // Called on serializer thread
-    void on_serializer_shutdown(standard_serializer_t *serializer);   // Called on serializer thread
-    bool have_shutdown_a_serializer();   // Called on home thread
-    
-    void finish_shutdown();
-
-=======
->>>>>>> c8806b59
 private:
     DISABLE_COPYING(btree_key_value_store_t);
 };
