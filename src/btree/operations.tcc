#include "btree/internal_node.hpp"
#include "btree/leaf_node.hpp"
#include "btree/node_functions.hpp"
#include "btree/slice.hpp"


// TODO: consider B#/B* trees to improve space efficiency

// TODO: perhaps allow memory reclamation due to oversplitting? We can
// be smart and only use a limited amount of ram for incomplete nodes
// (doing this efficiently very tricky for high insert
// workloads). Also, if the serializer is log-structured, we can write
// only a small part of each node.

// TODO: change rwi_write to rwi_intent followed by rwi_upgrade where
// relevant.


inline void insert_root(block_id_t root_id, superblock_t* sb) {
    sb->set_root_block_id(root_id);
    sb->release();
}

// Get a root block given a superblock, or make a new root if there isn't one.
template <class Value>
void get_root(value_sizer_t<Value> *sizer, transaction_t *txn, superblock_t* sb, buf_lock_t *buf_out, repli_timestamp_t timestamp) {
    rassert(!buf_out->is_acquired());

    block_id_t node_id = sb->get_root_block_id();

    if (node_id != NULL_BLOCK_ID) {
        buf_lock_t tmp(txn, node_id, rwi_write);
        buf_out->swap(tmp);
    } else {
        buf_out->allocate(txn);
        leaf::init(sizer, reinterpret_cast<leaf_node_t *>(buf_out->buf()->get_data_major_write()), timestamp);
        insert_root(buf_out->buf()->get_block_id(), sb);
    }
}


// Split the node if necessary. If the node is a leaf_node, provide the new
// value that will be inserted; if it's an internal node, provide NULL (we
// split internal nodes proactively).
template <class Value>
void check_and_handle_split(value_sizer_t<Value> *sizer, transaction_t *txn, buf_lock_t& buf, buf_lock_t& last_buf, superblock_t *sb,
                            const btree_key_t *key, Value *new_value) {
    txn->assert_thread();

    const node_t *node = reinterpret_cast<const node_t *>(buf->get_data_read());

    // If the node isn't full, we don't need to split, so we're done.
    if (node::is_leaf(node)) { // This should only be called when update_needed.
        rassert(new_value);
        if (!leaf::is_full(sizer, reinterpret_cast<const leaf_node_t *>(node), key, new_value)) {
            return;
        }
    } else {
        rassert(!new_value);
        if (!internal_node::is_full(reinterpret_cast<const internal_node_t *>(node))) {
            return;
        }
    }

    // Allocate a new node to split into, and some temporary memory to keep
    // track of the median key in the split; then actually split.
    buf_lock_t rbuf;
    rbuf.allocate(txn);
    btree_key_buffer_t median_buffer;
    btree_key_t *median = median_buffer.key();

    node::split(sizer, buf.buf(), reinterpret_cast<node_t *>(rbuf->get_data_major_write()), median);

    // Insert the key that sets the two nodes apart into the parent.
    if (!last_buf.is_acquired()) {
        // We're splitting what was previously the root, so create a new root to use as the parent.
        last_buf.allocate(txn);
        internal_node::init(sizer->block_size(), reinterpret_cast<internal_node_t *>(last_buf->get_data_major_write()));

        insert_root(last_buf->get_block_id(), sb);
    }

    bool success __attribute__((unused)) = internal_node::insert(sizer->block_size(), last_buf.buf(), median, buf->get_block_id(), rbuf->get_block_id());
    rassert(success, "could not insert internal btree node");

    // We've split the node; now figure out where the key goes and release the other buf (since we're done with it).
    if (0 >= sized_strcmp(key->contents, key->size, median->contents, median->size)) {
        // The key goes in the old buf (the left one).

        // Do nothing.

    } else {
        // The key goes in the new buf (the right one).
        buf.swap(rbuf);
    }
}

// Merge or level the node if necessary.
template <class Value>
void check_and_handle_underfull(value_sizer_t<Value> *sizer, transaction_t *txn,
                                buf_lock_t& buf, buf_lock_t& last_buf, superblock_t *sb,
                                const btree_key_t *key) {
    const node_t *node = reinterpret_cast<const node_t *>(buf->get_data_read());
    if (last_buf.is_acquired() && node::is_underfull(sizer->block_size(), node)) { // The root node is never underfull.

        const internal_node_t *parent_node = reinterpret_cast<const internal_node_t *>(last_buf->get_data_read());

        // Acquire a sibling to merge or level with.
        block_id_t sib_node_id;
        int nodecmp_node_with_sib = internal_node::sibling(parent_node, key, &sib_node_id);

        // Now decide whether to merge or level.
        buf_lock_t sib_buf(txn, sib_node_id, rwi_write);
        const node_t *sib_node = reinterpret_cast<const node_t *>(sib_buf->get_data_read());

#ifndef NDEBUG
        node::validate(sizer, sib_node);
#endif

        if (node::is_mergable(sizer->block_size(), node, sib_node, parent_node)) { // Merge.

            // This is the key that we remove.
            btree_key_buffer_t key_to_remove_buffer;
            btree_key_t *key_to_remove = key_to_remove_buffer.key();

            if (nodecmp_node_with_sib < 0) { // Nodes must be passed to merge in ascending order.
                node::merge(sizer, node, sib_buf.buf(), key_to_remove, parent_node);
                buf->mark_deleted();
                buf.swap(sib_buf);
            } else {
                node::merge(sizer, sib_node, buf.buf(), key_to_remove, parent_node);
                sib_buf->mark_deleted();
            }

            sib_buf.release();

            if (!internal_node::is_singleton(parent_node)) {
                internal_node::remove(sizer->block_size(), last_buf.buf(), key_to_remove);
            } else {
                // The parent has only 1 key after the merge (which means that
                // it's the root and our node is its only child). Insert our
                // node as the new root.
                last_buf->mark_deleted();
                insert_root(buf->get_block_id(), sb);
            }
        } else { // Level
            btree_key_buffer_t key_to_replace_buffer, replacement_key_buffer;
            btree_key_t *key_to_replace = key_to_replace_buffer.key();
            btree_key_t *replacement_key = replacement_key_buffer.key();

            bool leveled = node::level(sizer, buf.buf(), sib_buf.buf(), key_to_replace, replacement_key, parent_node);

            if (leveled) {
                internal_node::update_key(last_buf.buf(), key_to_replace, replacement_key);
            }
        }
    }
}

inline void get_btree_superblock(btree_slice_t *slice, access_t access, order_token_t token, got_superblock_t *got_superblock_out) {
    rassert(is_read_mode(access));
    get_btree_superblock(slice, access, 0, repli_timestamp_t::distant_past, token, got_superblock_out);
}

inline void get_btree_superblock(btree_slice_t *slice, access_t access, int expected_change_count, repli_timestamp_t tstamp, order_token_t token, got_superblock_t *got_superblock_out) {
    slice->assert_thread();

    slice->pre_begin_transaction_sink_.check_out(token);
    order_token_t begin_transaction_token = (is_read_mode(access) ? slice->pre_begin_transaction_read_mode_source_ : slice->pre_begin_transaction_write_mode_source_).check_in(token.tag() + "+begin_transaction_token");
    got_superblock_out->txn.reset(new transaction_t(slice->cache(), access, expected_change_count, tstamp));
    got_superblock_out->txn->set_token(slice->post_begin_transaction_checkpoint_.check_through(begin_transaction_token));

    buf_lock_t tmp_buf(got_superblock_out->txn.get(), SUPERBLOCK_ID, access);
    boost::scoped_ptr<superblock_t> tmp_sb(new real_superblock_t(tmp_buf));
    got_superblock_out->sb.swap(tmp_sb);
}

template <class Value>
void find_keyvalue_location_for_write(value_sizer_t<Value> *sizer, got_superblock_t *got_superblock, btree_key_t *key, repli_timestamp_t tstamp, keyvalue_location_t<Value> *keyvalue_location_out) {
    keyvalue_location_out->sb.swap(got_superblock->sb);
    keyvalue_location_out->txn = got_superblock->txn;

    buf_lock_t last_buf;
    buf_lock_t buf;
    get_root(sizer, keyvalue_location_out->txn.get(), keyvalue_location_out->sb.get(), &buf, tstamp);

    // Walk down the tree to the leaf.
    while (node::is_internal(reinterpret_cast<const node_t *>(buf->get_data_read()))) {
        // Check if the node is overfull and proactively split it if it is (since this is an internal node).
<<<<<<< HEAD
        check_and_handle_split(sizer, keyvalue_location_out->txn.get(), buf, last_buf, keyvalue_location_out->sb_buf, key, reinterpret_cast<Value *>(NULL));

=======
        check_and_handle_split(sizer, keyvalue_location_out->txn.get(), buf, last_buf, keyvalue_location_out->sb.get(), key, reinterpret_cast<Value *>(NULL));
>>>>>>> 2fbccc9b
        // Check if the node is underfull, and merge/level if it is.
        check_and_handle_underfull(sizer, keyvalue_location_out->txn.get(), buf, last_buf, keyvalue_location_out->sb.get(), key);

        // Release the superblock, if we've gone past the root (and haven't
        // already released it). If we're still at the root or at one of
        // its direct children, we might still want to replace the root, so
        // we can't release the superblock yet.
        if (last_buf.is_acquired()) {
            keyvalue_location_out->sb->release();
        }

        // Release the old previous node (unless we're at the root), and set
        // the next previous node (which is the current node).

        // Look up and acquire the next node.
        block_id_t node_id = internal_node::lookup(reinterpret_cast<const internal_node_t *>(buf->get_data_read()), key);
        rassert(node_id != NULL_BLOCK_ID && node_id != SUPERBLOCK_ID);

        buf_lock_t tmp(keyvalue_location_out->txn.get(), node_id, rwi_write);
        last_buf.swap(tmp);
        buf.swap(last_buf);
    }

    {
        scoped_malloc<Value> tmp(sizer->max_possible_size());

        // We've gone down the tree and gotten to a leaf. Now look up the key.
        bool key_found = leaf::lookup<Value>(sizer, reinterpret_cast<const leaf_node_t *>(buf->get_data_read()), key, tmp.get());

        if (key_found) {
            keyvalue_location_out->there_originally_was_value = true;
            keyvalue_location_out->value.swap(tmp);
        }
    }

    keyvalue_location_out->last_buf.swap(last_buf);
    keyvalue_location_out->buf.swap(buf);
}

template <class Value>
void find_keyvalue_location_for_read(value_sizer_t<Value> *sizer, got_superblock_t *got_superblock, btree_key_t *key, keyvalue_location_t<Value> *keyvalue_location_out) {
    block_id_t node_id = got_superblock->sb->get_root_block_id();
    rassert(node_id != SUPERBLOCK_ID);

    boost::shared_ptr<transaction_t> txn = got_superblock->txn;
    buf_lock_t buf;
    got_superblock->sb->swap_buf(buf);

    if (node_id == NULL_BLOCK_ID) {
        // There is no root, so the tree is empty.
        keyvalue_location_out->txn = txn;
        return;
    }

    {
        buf_lock_t tmp(txn.get(), node_id, rwi_read);
        buf.swap(tmp);
    }

#ifndef NDEBUG
    node::validate(sizer, reinterpret_cast<const node_t *>(buf->get_data_read()));
#endif  // NDEBUG

    while (node::is_internal(reinterpret_cast<const node_t *>(buf->get_data_read()))) {
        node_id = internal_node::lookup(reinterpret_cast<const internal_node_t *>(buf->get_data_read()), key);
        rassert(node_id != NULL_BLOCK_ID && node_id != SUPERBLOCK_ID);

        {
            buf_lock_t tmp(txn.get(), node_id, rwi_read);
            buf.swap(tmp);
        }

#ifndef NDEBUG
        node::validate(sizer, reinterpret_cast<const node_t *>(buf->get_data_read()));
#endif  // NDEBUG
    }

    // Got down to the leaf, now probe it.
    const leaf_node_t *leaf = reinterpret_cast<const leaf_node_t *>(buf->get_data_read());
    int key_index = leaf::impl::find_key(leaf, key);

    if (key_index == leaf::impl::key_not_found) {
        keyvalue_location_out->txn = txn;
        return;
    }

    const Value *value = leaf::get_pair_by_index<Value>(leaf, key_index)->value();

    keyvalue_location_out->txn = txn;
    keyvalue_location_out->buf.swap(buf);
    keyvalue_location_out->there_originally_was_value = true;
    {
        int n = sizer->size(value);
        scoped_malloc<Value> tmp(n);
        memcpy(tmp.get(), value, n);
        keyvalue_location_out->value.swap(tmp);
    }
}

template <class Value>
void apply_keyvalue_change(value_sizer_t<Value> *sizer, keyvalue_location_t<Value> *kv_loc, btree_key_t *key, repli_timestamp_t tstamp) {
    if (kv_loc->value) {
        // We have a value to insert.

        // Split the node if necessary, to make sure that we have room
        // for the value.  Not necessary when deleting, because the
        // node won't grow.

        check_and_handle_split(sizer, kv_loc->txn.get(), kv_loc->buf, kv_loc->last_buf, kv_loc->sb.get(), key, kv_loc->value.get());

        bool success = leaf::insert(sizer, kv_loc->buf.buf(), key, kv_loc->value.get(), tstamp);
        guarantee(success, "could not insert into leaf btree node");
    } else {
        // Delete the value if it's there.
        if (kv_loc->there_originally_was_value) {
            leaf::remove(sizer, kv_loc->buf.buf(), key);
        }
    }

    // Check to see if the leaf is underfull (following a change in
    // size or a deletion, and merge/level if it is.
    check_and_handle_underfull(sizer, kv_loc->txn.get(), kv_loc->buf, kv_loc->last_buf, kv_loc->sb.get(), key);
}

template <class Value>
value_txn_t<Value>::value_txn_t(btree_key_t *key, boost::scoped_ptr<got_superblock_t> &_got_superblock, 
                               boost::scoped_ptr<value_sizer_t<Value> > &_sizer, boost::scoped_ptr<keyvalue_location_t<Value> > &_kv_location, 
                               repli_timestamp_t tstamp)  
    : key(key), tstamp(tstamp)
{ 
    got_superblock.swap(_got_superblock);
    sizer.swap(_sizer);
    kv_location.swap(_kv_location);
    value.swap(kv_location->value);
}

template <class Value>
value_txn_t<Value>::~value_txn_t() {
    kv_location->value.reinterpret_swap(value);
    apply_keyvalue_change(sizer.get(), kv_location.get(), key, tstamp);
}

template <class Value>
value_txn_t<Value> get_value_write(btree_slice_t *slice, btree_key_t *key, const repli_timestamp_t tstamp, const order_token_t token) {
    boost::scoped_ptr<value_sizer_t<Value> > sizer(new value_sizer_t<Value>(slice->cache()->get_block_size()));
    boost::scoped_ptr<got_superblock_t> got_superblock(new got_superblock_t);

    get_btree_superblock(slice, rwi_write, 1, tstamp, token, got_superblock.get());

    boost::scoped_ptr<keyvalue_location_t<Value> > kv_location(new keyvalue_location_t<Value>);
    find_keyvalue_location_for_write(sizer.get(), got_superblock.get(), key, tstamp, kv_location.get());

    value_txn_t<Value> value_txn(key, got_superblock, sizer, kv_location, tstamp);

    return value_txn;
}

template <class Value>
transaction_t *value_txn_t<Value>::get_txn() {
    return kv_location->txn.get();
}

template <class Value>
void get_value_read(btree_slice_t *slice, btree_key_t *key, order_token_t token, keyvalue_location_t<Value> *kv_location_out) {
    value_sizer_t<Value> sizer(slice->cache()->get_block_size());
    got_superblock_t got_superblock;
    get_btree_superblock(slice, rwi_read, token, &got_superblock);

    find_keyvalue_location_for_read(&sizer, &got_superblock, key, kv_location_out);
}<|MERGE_RESOLUTION|>--- conflicted
+++ resolved
@@ -187,12 +187,8 @@
     // Walk down the tree to the leaf.
     while (node::is_internal(reinterpret_cast<const node_t *>(buf->get_data_read()))) {
         // Check if the node is overfull and proactively split it if it is (since this is an internal node).
-<<<<<<< HEAD
-        check_and_handle_split(sizer, keyvalue_location_out->txn.get(), buf, last_buf, keyvalue_location_out->sb_buf, key, reinterpret_cast<Value *>(NULL));
-
-=======
         check_and_handle_split(sizer, keyvalue_location_out->txn.get(), buf, last_buf, keyvalue_location_out->sb.get(), key, reinterpret_cast<Value *>(NULL));
->>>>>>> 2fbccc9b
+
         // Check if the node is underfull, and merge/level if it is.
         check_and_handle_underfull(sizer, keyvalue_location_out->txn.get(), buf, last_buf, keyvalue_location_out->sb.get(), key);
 
