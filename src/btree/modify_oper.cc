#include "btree/modify_oper.hpp"

#include "utils.hpp"
#include "buffer_cache/buf_lock.hpp"
#include "buffer_cache/co_functions.hpp"
#include "buffer_cache/large_buf.hpp"
#include "buffer_cache/large_buf_lock.hpp"
#include "buffer_cache/transactor.hpp"

#include "btree/leaf_node.hpp"
#include "btree/internal_node.hpp"

#include "buffer_cache/co_functions.hpp"
#include "buffer_cache/transactor.hpp"

// TODO: consider B#/B* trees to improve space efficiency

// TODO: perhaps allow memory reclamation due to oversplitting? We can
// be smart and only use a limited amount of ram for incomplete nodes
// (doing this efficiently very tricky for high insert
// workloads). Also, if the serializer is log-structured, we can write
// only a small part of each node.

// TODO: change rwi_write to rwi_intent followed by rwi_upgrade where
// relevant.

perfmon_counter_t pm_btree_depth("btree_depth");

void insert_root(block_id_t root_id, buf_lock_t& sb_buf) {
    rassert(sb_buf.is_acquired());
    sb_buf.buf()->set_data(&ptr_cast<btree_superblock_t>(sb_buf.buf()->get_data_read())->root_block, &root_id, sizeof(root_id));

    sb_buf.release();
}

// Split the node if necessary. If the node is a leaf_node, provide the new
// value that will be inserted; if it's an internal node, provide NULL (we
// split internal nodes proactively).
void check_and_handle_split(transactor_t& txor, buf_lock_t& buf, buf_lock_t& last_buf, buf_lock_t& sb_buf,
                                                const btree_key *key, btree_value *new_value, block_size_t block_size) {
    const node_t *node = ptr_cast<node_t>(buf.buf()->get_data_read());

    // If the node isn't full, we don't need to split, so we're done.
    if (node::is_leaf(node)) { // This should only be called when update_needed.
        rassert(new_value);
        if (!leaf::is_full(ptr_cast<leaf_node_t>(node), key, new_value)) return;
    } else {
        rassert(!new_value);
        if (!internal_node::is_full(ptr_cast<internal_node_t>(node))) return;
    }

    // Allocate a new node to split into, and some temporary memory to keep
    // track of the median key in the split; then actually split.
    buf_lock_t rbuf;
    rbuf.allocate(txor);
    byte median_memory[sizeof(btree_key) + MAX_KEY_SIZE];
    btree_key *median = reinterpret_cast<btree_key *>(median_memory);

    node::split(block_size, *buf.buf(), *rbuf.buf(), median);

    // Insert the key that sets the two nodes apart into the parent.
    if (!last_buf.is_acquired()) {
        // We're splitting what was previously the root, so create a new root to use as the parent.
        last_buf.allocate(txor);
        internal_node::init(block_size, *last_buf.buf());

        insert_root(last_buf.buf()->get_block_id(), sb_buf);
        pm_btree_depth++;
    }

    bool success __attribute__((unused)) = internal_node::insert(block_size, *last_buf.buf(), median, buf.buf()->get_block_id(), rbuf.buf()->get_block_id());
    rassert(success, "could not insert internal btree node");

    // We've split the node; now figure out where the key goes and release the other buf (since we're done with it).
    if (0 >= sized_strcmp(key->contents, key->size, median->contents, median->size)) {
        // The key goes in the old buf (the left one).

        // Do nothing.

    } else {
        // The key goes in the new buf (the right one).
        buf.swap(rbuf);
    }
}

// Merge or level the node if necessary.
void check_and_handle_underfull(transactor_t& txor, buf_lock_t& buf, buf_lock_t& last_buf, buf_lock_t& sb_buf,
                                                    const btree_key *key, block_size_t block_size) {
    const node_t *node = ptr_cast<node_t>(buf.buf()->get_data_read());
    if (last_buf.is_acquired() && node::is_underfull(block_size, node)) { // The root node is never underfull.

        const internal_node_t *parent_node = ptr_cast<internal_node_t>(last_buf.buf()->get_data_read());

        // Acquire a sibling to merge or level with.
        block_id_t sib_node_id;
        int nodecmp_node_with_sib = internal_node::sibling(parent_node, key, &sib_node_id);

        // Now decide whether to merge or level.
        buf_lock_t sib_buf(txor, sib_node_id, rwi_write);
        const node_t *sib_node = ptr_cast<node_t>(sib_buf.buf()->get_data_read());

#ifndef NDEBUG
        node::validate(block_size, sib_node);
#endif

        if (node::is_mergable(block_size, node, sib_node, parent_node)) { // Merge.

            // This is the key that we remove.
            char key_to_remove_buf[sizeof(btree_key) + MAX_KEY_SIZE];
            btree_key *key_to_remove = ptr_cast<btree_key>(key_to_remove_buf);

            if (nodecmp_node_with_sib < 0) { // Nodes must be passed to merge in ascending order.
                node::merge(block_size, node, *sib_buf.buf(), key_to_remove, parent_node);
                buf.buf()->mark_deleted();
                buf.swap(sib_buf);
            } else {
                node::merge(block_size, sib_node, *buf.buf(), key_to_remove, parent_node);
                sib_buf.buf()->mark_deleted();
            }

            sib_buf.release();

            if (!internal_node::is_singleton(parent_node)) {
                internal_node::remove(block_size, *last_buf.buf(), key_to_remove);
            } else {
                // The parent has only 1 key after the merge (which means that
                // it's the root and our node is its only child). Insert our
                // node as the new root.
                last_buf.buf()->mark_deleted();
                insert_root(buf.buf()->get_block_id(), sb_buf);
                pm_btree_depth--;
            }
        } else { // Level
            byte key_to_replace_buf[sizeof(btree_key) + MAX_KEY_SIZE];
            btree_key *key_to_replace = ptr_cast<btree_key>(key_to_replace_buf);
            byte replacement_key_buf[sizeof(btree_key) + MAX_KEY_SIZE];
            btree_key *replacement_key = ptr_cast<btree_key>(replacement_key_buf);

            bool leveled = node::level(block_size, *buf.buf(), *sib_buf.buf(), key_to_replace, replacement_key, parent_node);

            if (leveled) {
                internal_node::update_key(*last_buf.buf(), key_to_replace, replacement_key);
            }
        }
    }
}

// Get a root block given a superblock, or make a new root if there isn't one.
void get_root(transactor_t& txor, buf_lock_t& sb_buf, block_size_t block_size, buf_lock_t *buf_out, repli_timestamp timestamp) {
    rassert(!buf_out->is_acquired());

    block_id_t node_id = reinterpret_cast<const btree_superblock_t*>(sb_buf.buf()->get_data_read())->root_block;

    if (node_id != NULL_BLOCK_ID) {
        buf_lock_t tmp(txor, node_id, rwi_write);
        buf_out->swap(tmp);
    } else {
        buf_out->allocate(txor);
<<<<<<< HEAD
        leaf::init(block_size, *buf_out->buf(), current_time());
=======
        leaf::init(block_size, ptr_cast<leaf_node_t>(buf_out->buf()->get_data_write()), timestamp);
>>>>>>> 7fe74ea8
        insert_root(buf_out->buf()->get_block_id(), sb_buf);
        pm_btree_depth++;
    }
}

// Runs a btree_modify_oper_t.
void run_btree_modify_oper(btree_modify_oper_t *oper, btree_slice_t *slice, const btree_key *key, castime_t castime) {
    union {
        byte old_value_memory[MAX_BTREE_VALUE_SIZE];
        btree_value old_value;
    };
    (void) old_value_memory;

    oper->slice = slice; // TODO: Figure out a way to do this more nicely -- it's only used for generating a CAS value.
    block_size_t block_size = slice->cache.get_block_size();

    {
        on_thread_t mover(slice->home_thread); // Move to the slice's thread.
        boost::shared_ptr<transactor_t> txor(new transactor_t(&slice->cache, rwi_write));

        buf_lock_t sb_buf(*txor, SUPERBLOCK_ID, rwi_write);
        buf_lock_t last_buf;
        buf_lock_t buf;
        get_root(*txor, sb_buf, block_size, &buf, castime.timestamp);

        // Walk down the tree to the leaf.
        while (node::is_internal(ptr_cast<node_t>(buf.buf()->get_data_read()))) {
            // Check if the node is overfull and proactively split it if it is (since this is an internal node).
            check_and_handle_split(*txor, buf, last_buf, sb_buf, key, NULL, block_size);
            // Check if the node is underfull, and merge/level if it is.
            check_and_handle_underfull(*txor, buf, last_buf, sb_buf, key, block_size);

            // Release the superblock, if we've gone past the root (and haven't
            // already released it). If we're still at the root or at one of
            // its direct children, we might still want to replace the root, so
            // we can't release the superblock yet.
            if (sb_buf.is_acquired() && last_buf.is_acquired()) {
                sb_buf.release();
            }

            // Release the old previous node (unless we're at the root), and set
            // the next previous node (which is the current node).

            // Look up and acquire the next node.
            block_id_t node_id = internal_node::lookup(ptr_cast<internal_node_t>(buf.buf()->get_data_read()), key);
            rassert(node_id != NULL_BLOCK_ID && node_id != SUPERBLOCK_ID);

            buf_lock_t tmp(*txor, node_id, rwi_write);
            last_buf.swap(tmp);
            buf.swap(last_buf);
        }

        // We've gone down the tree and gotten to a leaf. Now look up the key.
        bool key_found = leaf::lookup(ptr_cast<leaf_node_t>(buf.buf()->get_data_read()), key, &old_value);

        // If there's a large value, acquire that too.
        large_buf_lock_t old_large_buflock;

        if (key_found && old_value.is_large()) {
            old_large_buflock.set(new large_buf_t(txor->transaction()));
            // We don't know whether we want to acquire all of the large value or
            // just part of it, so we let the oper acquire it for us.
            oper->actually_acquire_large_value(old_large_buflock.lv(), old_value.lb_ref());
            rassert(old_large_buflock.lv()->state == large_buf_t::loaded);
        }

        // Check whether the value is expired. If it is, we tell operate() that
        // the value wasn't found. Then, if it tells us to make a change, we'll
        // replace/delete the value as usual; if it tells us to do nothing,
        // we'll silently delete the key.
        bool expired = key_found && old_value.expired();
        if (expired) key_found = false;

        // Now we actually run the operation to compute the new value.
        btree_value *new_value;
        large_buf_lock_t new_large_buflock;
        bool update_needed = oper->operate(txor, key_found ? &old_value : NULL, old_large_buflock, &new_value, new_large_buflock);

        // Make sure that the new_value and new_large_buf returned by operate() are consistent.
        if (update_needed) {
            if (new_value && new_value->is_large()) {
                rassert(new_large_buflock.has_lv() && new_value->lb_ref().block_id == new_large_buflock.lv()->get_root_ref().block_id);
            } else {
                rassert(!new_large_buflock.has_lv());
            }
        }

#ifndef NDEBUG
        if (!update_needed) {
            rassert(!new_large_buflock.has_lv());
        }
#endif

        // If the value is expired and operate() decided not to make any
        // change, we'll silently delete the key.
        if (!update_needed && expired) {
            new_value = NULL;
            update_needed = true;
        }

        // Actually update the leaf, if needed.
        if (update_needed) {
            // TODO make sure we're updating leaf node timestamps.
            if (new_value) { // We have a value to insert.
                // Split the node if necessary, to make sure that we have room
                // for the value; This isn't necessary when we're deleting,
                // because the node isn't going to grow.
                check_and_handle_split(*txor, buf, last_buf, sb_buf, key, new_value, block_size);

                // Add a CAS to the value if necessary (this won't change its size).
                if (new_value->has_cas() && !oper->cas_already_set) {
                    rassert(castime.proposed_cas != BTREE_MODIFY_OPER_DUMMY_PROPOSED_CAS);
                    new_value->set_cas(castime.proposed_cas);
                }

                repli_timestamp new_value_timestamp = castime.timestamp;

                bool success = leaf::insert(block_size, *buf.buf(), key, new_value, new_value_timestamp);
                guarantee(success, "could not insert leaf btree node");
            } else { // Delete the value if it's there.
                if (key_found || expired) {
                    leaf::remove(block_size, *buf.buf(), key);
                } else {
                     // operate() told us to delete a value (update_needed && !new_value), but the
                     // key wasn't in the node (!key_found && !expired), so we do nothing.
                }
            }

            // XXX: Previously this was checked whether or not update_needed,
            // but I'm pretty sure a leaf node can only be underfull
            // immediately following a split or an update. Double check this.

            // Check to see if the leaf is underfull (following a change in
            // size or a deletion), and merge/level if it is.
            check_and_handle_underfull(*txor, buf, last_buf, sb_buf, key, block_size);
        }

        // Release bufs as necessary.
        sb_buf.release_if_acquired();
        rassert(buf.is_acquired());
        buf.release();
        last_buf.release_if_acquired();

        // Release all the large bufs that we used.
        if (update_needed) {
            if (old_large_buflock.has_lv() && new_large_buflock.lv() != old_large_buflock.lv()) {
                // operate() switched to a new large buf, so we need to delete the old one.
                rassert(old_value.is_large());
                rassert(old_value.lb_ref().block_id == old_large_buflock.lv()->get_root_ref().block_id);
                old_large_buflock.lv()->mark_deleted();
            }
        }

        // Committing the transaction and moving back to the home thread are
        // handled automatically with RAII.
    }
}<|MERGE_RESOLUTION|>--- conflicted
+++ resolved
@@ -156,11 +156,7 @@
         buf_out->swap(tmp);
     } else {
         buf_out->allocate(txor);
-<<<<<<< HEAD
-        leaf::init(block_size, *buf_out->buf(), current_time());
-=======
-        leaf::init(block_size, ptr_cast<leaf_node_t>(buf_out->buf()->get_data_write()), timestamp);
->>>>>>> 7fe74ea8
+        leaf::init(block_size, *buf_out->buf(), timestamp);
         insert_root(buf_out->buf()->get_block_id(), sb_buf);
         pm_btree_depth++;
     }
