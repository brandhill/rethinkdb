#include <algorithm>
#include "logger.hpp"
#include "btree/buf_patches.hpp"
#include "serializer/log/log_serializer.hpp" // for ls_buf_data_t
#include "buffer_cache/buffer_cache.hpp"

template <class Value>
bool leaf_pair_fits(value_sizer_t<Value> *sizer, const btree_leaf_pair<Value> *pair, size_t size) {
    if (size <= 0) {
        return false;
    }
    size_t key_size = pair->key.size;
    if (size <= 1 + key_size) {
        return false;
    }
    return sizer->fits(pair->value(), size - (1 + key_size));
}

namespace leaf {

template <class Value>
void init(value_sizer_t<Value> *sizer, leaf_node_t *node, repli_timestamp_t modification_time) {
    node->magic = sizer->btree_leaf_magic();
    node->npairs = 0;
    node->frontmost_offset = sizer->block_size().value();
    impl::initialize_times(&node->times, modification_time);
}

template <class comp_type>
bool is_uint16_sorted(uint16_t *p, uint16_t *q, comp_type comp) {
    if (p == q) {
        return true;
    }

    uint16_t prev = *p++;
    while (p < q) {
        if (!comp(prev, *p)) {
            return false;
        }
        prev = *p++;
    }
    return true;
}




// TODO: We end up making modification time data more conservative and
// more coarse than conceivably possible.  We could also let the
// caller supply an earlier[] array.
// TODO: maybe lnode should just supply the modification time.
template <class Value>
void init(value_sizer_t<Value> *sizer, leaf_node_t *node, const leaf_node_t *lnode, const uint16_t *offsets, int numpairs, repli_timestamp_t modification_time) {
    init(sizer, node, modification_time);
    for (int i = 0; i < numpairs; i++) {
        const btree_leaf_pair<Value> *pair = get_pair<Value>(lnode, offsets[i]);
        node->pair_offsets[i] = impl::insert_pair(sizer, node, pair->value(), &pair->key);
    }
    node->npairs = numpairs;

    rassert(is_uint16_sorted(node->pair_offsets, node->pair_offsets + numpairs, leaf_key_comp(node)));
}

template <class Value>
bool insert(value_sizer_t<Value> *sizer, buf_t *node_buf, const btree_key_t *key, const Value *value, repli_timestamp_t insertion_time) {
    const leaf_node_t *node = reinterpret_cast<const leaf_node_t *>(node_buf->get_data_read());

    if (is_full(sizer, node, key, value)) {
        return false;
    }

    node_buf->apply_patch(new leaf_insert_patch_t(node_buf->get_block_id(), node_buf->get_next_patch_counter(), sizer->size(value), reinterpret_cast<const opaque_value_t *>(value), key->size, key->contents, insertion_time));

    validate(sizer, node);
    return true;
}

template <class Value>
<<<<<<< HEAD
void insert(value_sizer_t<Value> *sizer, leaf_node_t *node, const btree_key_t *key, const Value *value, repli_timestamp_t insertion_time) {
    int index = get_offset_index(node, key);
=======
void insert(value_sizer_t<Value> *sizer, leaf_node_t *node, const btree_key_t *key, const void *v_value, repli_timestamp_t insertion_time) {
    const Value *value = reinterpret_cast<const Value *>(v_value);
    int index = impl::get_offset_index(node, key);
>>>>>>> 45440194

    uint16_t prev_offset;
    const btree_leaf_pair<Value> *previous = NULL;

    if (index != node->npairs) {
        prev_offset = node->pair_offsets[index];
        previous = get_pair<Value>(node, prev_offset);
    }

    if (previous != NULL && impl::is_equal(&previous->key, key)) {
        // 0 <= index < node->npairs

        // A duplicate key is being inserted.  Let's shift the old
        // key/value pair away _completely_ and put the new one at the
        // beginning.

        int prev_timestamp_offset = impl::get_timestamp_offset<Value>(sizer, node, prev_offset);

        impl::rotate_time(&node->times, insertion_time, prev_timestamp_offset);

        impl::delete_pair<Value>(sizer, node, prev_offset);
        node->pair_offsets[index] = impl::insert_pair(sizer, node, value, key);
    } else {
        // manipulate timestamps.
        impl::rotate_time(&node->times, insertion_time, NUM_LEAF_NODE_EARLIER_TIMES);

        // 0 <= index <= node->npairs

        uint16_t offset = impl::insert_pair(sizer, node, value, key);
        impl::insert_offset(node, offset, index);
    }
}

// TODO: This assumes that key is in the node.  This means we're
// already sure the key is in the node.  This means we're doing an
// unnecessary binary search.
template <class Value>
void remove(value_sizer_t<Value> *sizer, buf_t *node_buf, const btree_key_t *key) {
    const leaf_node_t *node = reinterpret_cast<const leaf_node_t *>(node_buf->get_data_read());

    node_buf->apply_patch(new leaf_remove_patch_t(node_buf->get_block_id(), node_buf->get_next_patch_counter(), sizer->block_size(), key->size, key->contents));

    // TODO: Currently this will error incorrectly on root
    // guarantee(node->npairs != 0, "leaf became zero size!");

    validate(sizer, node);
}

template <class Value>
void remove(value_sizer_t<Value> *sizer, leaf_node_t *node, const btree_key_t *key) {
    int index = impl::find_key(node, key);
    rassert(index != impl::key_not_found);
    rassert(index != node->npairs);

    uint16_t offset = node->pair_offsets[index];
    impl::remove_time(&node->times, impl::get_timestamp_offset<Value>(sizer, node, offset));

    impl::delete_pair<Value>(sizer, node, offset);
    impl::delete_offset(node, index);
}

template <class Value>
bool lookup(value_sizer_t<Value> *sizer, const leaf_node_t *node, const btree_key_t *key, Value *value) {
    int index = impl::find_key(node, key);
    if (index != impl::key_not_found) {
        const btree_leaf_pair<Value> *pair = get_pair_by_index<Value>(node, index);
        const Value *stored_value = pair->value();
        memcpy(value, stored_value, sizer->size(stored_value));
        return true;
    } else {
        return false;
    }
}

// We may only split when block_size - node->frontmost_offset is
// greater than twice the max key-value-pair size.  Greater than 1000
// plus some extra.  Let's say greater than 1500, just to be
// comfortable.  TODO: prove that block_size - node->frontmost_offset
// meets this 1500 lower bound.
template <class Value>
void split(value_sizer_t<Value> *sizer, buf_t *node_buf, leaf_node_t *rnode, btree_key_t *median_out) {
    const leaf_node_t *node = reinterpret_cast<const leaf_node_t *>(node_buf->get_data_read());

    rassert(node != rnode);

    uint16_t total_pairs = sizer->block_size().value() - node->frontmost_offset;
    uint16_t first_pairs = 0;
    int index = 0;
    while (first_pairs < total_pairs/2) { // finds the median index
        first_pairs += pair_size(sizer, get_pair_by_index<Value>(node, index));
        index++;
    }

    // Obviously 0 <= median_index <= node->npairs.

    // Given that total_pairs > 1500, and keys and value sizes are not
    // much more than 250, we know that 0 < median_index < node->npairs.
    int median_index = index;

    rassert(median_index < node->npairs);
    init<Value>(sizer, rnode, node, node->pair_offsets + median_index, node->npairs - median_index, node->times.last_modified);

    // This is ~(n^2); it could be ~(n).  Profiling tells us there are
    // bigger problems.
    for (index = median_index; index < node->npairs; index++) {
        impl::delete_pair<Value>(sizer, node_buf, node->pair_offsets[index]);
    }

    uint16_t new_npairs = median_index;
    node_buf->set_data(const_cast<uint16_t *>(&node->npairs), &new_npairs, sizeof(new_npairs));

    // TODO: this could be less coarse (if we made leaf::init less coarse).
    impl::initialize_times(node_buf, node->times.last_modified);

    // Equality takes the left branch, so the median should be from this node.
    rassert(median_index > 0);
    const btree_key_t *median_key = get_key_by_index(node, median_index-1);
    keycpy(median_out, median_key);
}

template <class Value>
void merge(value_sizer_t<Value> *sizer, const leaf_node_t *node, buf_t *rnode_buf, btree_key_t *key_to_remove_out) {
    const leaf_node_t *rnode = reinterpret_cast<const leaf_node_t *>(rnode_buf->get_data_read());

    rassert(node != rnode);

    guarantee(sizeof(leaf_node_t) + (node->npairs + rnode->npairs)*sizeof(*node->pair_offsets) +
              (sizer->block_size().value() - node->frontmost_offset) + (sizer->block_size().value() - rnode->frontmost_offset) <= sizer->block_size().value(),
              "leaf nodes too full to merge");

    // TODO: this is coarser than it could be.
    impl::initialize_times(rnode_buf, repli_max(node->times.last_modified, rnode->times.last_modified));

    rnode_buf->move_data(const_cast<uint16_t *>(rnode->pair_offsets + node->npairs), rnode->pair_offsets, rnode->npairs * sizeof(*rnode->pair_offsets));

    for (int i = 0; i < node->npairs; i++) {
        uint16_t new_offset = impl::insert_pair(sizer, rnode_buf, get_pair_by_index<Value>(node, i));
        rnode_buf->set_data(const_cast<uint16_t *>(&rnode->pair_offsets[i]), &new_offset, sizeof(new_offset));
    }
    uint16_t new_npairs = rnode->npairs + node->npairs;
    rnode_buf->set_data(const_cast<uint16_t *>(&rnode->npairs), &new_npairs, sizeof(new_npairs));

    keycpy(key_to_remove_out, get_key_by_index(rnode, 0));

#ifndef NDEBUG
    validate(sizer, rnode);
#endif
}

template <class Value>
bool level(value_sizer_t<Value> *sizer, buf_t *node_buf, buf_t *sibling_buf, btree_key_t *key_to_replace_out, btree_key_t *replacement_key_out) {
    const leaf_node_t *node = reinterpret_cast<const leaf_node_t *>(node_buf->get_data_read());
    const leaf_node_t *sibling = reinterpret_cast<const leaf_node_t *>(sibling_buf->get_data_read());

    rassert(node != sibling);


    //Note: size does not take into account offsets
    int node_size = sizer->block_size().value() - node->frontmost_offset;
    int sibling_size = sizer->block_size().value() - sibling->frontmost_offset;

    if (sibling_size < node_size + 2) {
        logWRN("leaf::level called with bad node_size %d and sibling_size %d on block id %u\n",
               node_size, sibling_size, (reinterpret_cast<const ls_buf_data_t *>(node) - 1)->block_id);
        return false;
    }

    // optimal_adjustment > 0.
    int optimal_adjustment = (sibling_size - node_size) / 2;

    if (nodecmp(node, sibling) < 0) {
        int index;
        {
            // Assumes optimal_adjustment > 0.
            int adjustment = optimal_adjustment;
            index = -1;
            while (adjustment > 0) {
                adjustment -= pair_size(sizer, get_pair_by_index<Value>(sibling, ++index));
            }
        }

        // Since optimal_adjustment > 0, we know that index >= 0.

        if (index <= 0) {
            return false;
        }

        // TODO: Add some elementary checks that absolutely prevent us
        // from inserting too far onto node.  Right now our
        // correctness relies on the arithmetic, and not on the logic,
        // so to speak.  This is very low priority.

        // Proof that we aren't removing everything from sibling: We
        // are undershooting optimal_adjustment.

        // Copy from the beginning of the sibling to end of this node.
        {
            int node_npairs = node->npairs;
            uint16_t new_npairs = node->npairs + index;
            node_buf->set_data(const_cast<uint16_t *>(&node->npairs), &new_npairs, sizeof(new_npairs));
            for (int i = 0; i < index; i++) {
                uint16_t new_offset = impl::insert_pair<Value>(sizer, node_buf, get_pair_by_index<Value>(sibling, i));
                node_buf->set_data(const_cast<uint16_t *>(&node->pair_offsets[node_npairs + i]), &new_offset, sizeof(new_offset));
            }
        }

        // This is ~(n^2) where it could be ~(n).  Profile.
        for (int i = 0; i < index; i++) {
            impl::delete_pair<Value>(sizer, sibling_buf, sibling->pair_offsets[0]);
            impl::delete_offset(sibling_buf, 0);
        }

        // TODO: node and sibling's times are tolerable but coarse.
        // They are newer than they could be.
        impl::initialize_times(node_buf, repli_max(node->times.last_modified, sibling->times.last_modified));

        // Copying node->pair_offsets[0]'s key to key_to_replace_out
        // produces the same effect, later on, as copying
        // node->pair_offsets[node->npairs - index - 1]'s key, or any
        // key in between.  (The latter is the actual key stored in the parent.)
        keycpy(key_to_replace_out, &get_pair_by_index<Value>(node, 0)->key);
        keycpy(replacement_key_out, &get_pair_by_index<Value>(node, node->npairs-1)->key);

    } else {

        // The first index in the sibling to copy
        int index;
        {
            int adjustment = optimal_adjustment;
            index = sibling->npairs;
            while (adjustment > 0) {
                adjustment -= pair_size<Value>(sizer, get_pair_by_index<Value>(sibling, --index));
            }
        }

        // If optimal_adjustment > 0, we know index < sibling->npairs.

        int pairs_to_move = sibling->npairs - index;

        if (pairs_to_move == 0) {
            return false;
        }

        // TODO: Add some elemantary checks that absolutely prevent us
        // from removing everything from sibling.  We're overshooting
        // optimal_adjustment in this case, so we need to be careful.
        // It's sufficient to show that sibling_size > 1300, and right
        // now we can prove that.  However, our correctness relies on
        // the arithmetic, and not on the logic, so to speak.  Also
        // make sure that we aren't overfilling node.  This is very low priority.

        // Copy from the end of the sibling to the beginning of the node.
        node_buf->move_data(const_cast<uint16_t *>(node->pair_offsets + pairs_to_move), node->pair_offsets, node->npairs * sizeof(*node->pair_offsets));
        uint16_t new_npairs = node->npairs + pairs_to_move;
        node_buf->set_data(const_cast<uint16_t *>(&node->npairs), &new_npairs, sizeof(new_npairs));
        for (int i = index; i < sibling->npairs; i++) {
            uint16_t new_offset = impl::insert_pair<Value>(sizer, node_buf, get_pair_by_index<Value>(sibling, i));
            node_buf->set_data(const_cast<uint16_t *>(&node->pair_offsets[i-index]), &new_offset, sizeof(new_offset));
        }

        // This is ~(n^2) when it could be ~(n).  Profile.
        while (index < sibling->npairs) {
            impl::delete_pair<Value>(sizer, sibling_buf, sibling->pair_offsets[index]);

            // Decrements sibling->npairs
            impl::delete_offset(sibling_buf, index);
        }

        // TODO: node and sibling's times are tolerable but coarse.
        // They are newer than they could be.
        impl::initialize_times(node_buf, repli_max(node->times.last_modified, sibling->times.last_modified));

        keycpy(key_to_replace_out, &get_pair_by_index<Value>(sibling, 0)->key);
        keycpy(replacement_key_out, &get_pair_by_index<Value>(sibling, sibling->npairs-1)->key);
    }

#ifndef NDEBUG
    validate(sizer, node);
    validate(sizer, sibling);
#endif

    return true;
}

inline bool is_empty(const leaf_node_t *node) {
    return node->npairs == 0;
}

template <class Value>
inline bool is_full(value_sizer_t<Value> *sizer, const leaf_node_t *node, const btree_key_t *key, const Value *value) {
    // Can the key/value pair fit?  We assume (conservatively) the
    // key/value pair is not already part of the node.

    rassert(value);

    return sizeof(leaf_node_t) + (node->npairs + 1)*sizeof(*node->pair_offsets) +
        key->full_size() + sizer->size(value) >=
        node->frontmost_offset;
}

template <class Value>
inline void validate(value_sizer_t<Value> *sizer, const leaf_node_t *node) {
#ifndef NDEBUG
    rassert(reinterpret_cast<const char *>(&(node->pair_offsets[node->npairs])) <= reinterpret_cast<const char *>(get_pair<Value>(node, node->frontmost_offset)));
    rassert(node->frontmost_offset > 0);
    rassert(node->frontmost_offset <= sizer->block_size().value());
    for (int i = 0; i < node->npairs; i++) {
        rassert(node->pair_offsets[i] < sizer->block_size().value());
        rassert(node->pair_offsets[i] >= node->frontmost_offset);
    }
#else
    (void)sizer;
    (void)node;
#endif
}

inline bool is_mergable(block_size_t block_size, const leaf_node_t *node, const leaf_node_t *sibling) {
    return sizeof(leaf_node_t) +
        (node->npairs + sibling->npairs)*sizeof(*node->pair_offsets) +
        (block_size.value() - node->frontmost_offset) +
        (block_size.value() - sibling->frontmost_offset) +
        LEAF_EPSILON < block_size.value();
}

inline bool has_sensible_offsets(block_size_t block_size, const leaf_node_t *node) {
    return offsetof(leaf_node_t, pair_offsets) + node->npairs * sizeof(*node->pair_offsets) <= node->frontmost_offset && node->frontmost_offset <= block_size.value();
}

inline bool is_underfull(block_size_t block_size, const leaf_node_t *node) {
    return (sizeof(leaf_node_t) + 1) / 2 +
        node->npairs*sizeof(*node->pair_offsets) +
        (block_size.value() - node->frontmost_offset) +
        /* EPSILON: this guaruntees that a node is not underfull directly following a split */
        // TODO: Right now the epsilon we use to make is_underfull not
        // return true after a split is too large. We should come back
        // here and make this more precise.
        LEAF_EPSILON * 2 < block_size.value() / 2;
}

template <class Value>
size_t pair_size(value_sizer_t<Value> *sizer, const btree_leaf_pair<Value> *pair) {
    return pair->key.full_size() + sizer->size(pair->value());
}

template <class Value>
const btree_leaf_pair<Value> *get_pair(const leaf_node_t *node, uint16_t offset) {
    return reinterpret_cast<const btree_leaf_pair<Value> *>(reinterpret_cast<const char *>(node) + offset);
}

template <class Value>
btree_leaf_pair<Value> *get_pair(leaf_node_t *node, uint16_t offset) {
    return reinterpret_cast<btree_leaf_pair<Value> *>(reinterpret_cast<char *>(node) + offset);
}

template <class Value>
const btree_leaf_pair<Value> *get_pair_by_index(const leaf_node_t *node, int index) {
    return get_pair<Value>(node, node->pair_offsets[index]);
}

template <class Value>
btree_leaf_pair<Value> *get_pair_by_index(leaf_node_t *node, int index) {
    return get_pair<Value>(node, node->pair_offsets[index]);
}

inline const btree_key_t *get_key(const leaf_node_t *node, uint16_t offset) {
    return &get_pair<opaque_value_t>(node, offset)->key;
}

inline btree_key_t *get_key(leaf_node_t *node, uint16_t offset) {
    return &get_pair<opaque_value_t>(node, offset)->key;
}

inline const btree_key_t *get_key_by_index(const leaf_node_t *node, int index) {
    return &get_pair_by_index<opaque_value_t>(node, index)->key;
}

inline btree_key_t *get_key_by_index(leaf_node_t *node, int index) {
    return &get_pair_by_index<opaque_value_t>(node, index)->key;
}

// Assumes node1 and node2 are not empty.
inline int nodecmp(const leaf_node_t *node1, const leaf_node_t *node2) {
    const btree_key_t *key1 = get_key_by_index(node1, 0);
    const btree_key_t *key2 = get_key_by_index(node2, 0);

    return sized_strcmp(key1->contents, key1->size, key2->contents, key2->size);
}

template <class Value>
repli_timestamp_t get_timestamp_value(value_sizer_t<Value> *sizer, const leaf_node_t *node, uint16_t offset) {
    int toff = impl::get_timestamp_offset<Value>(sizer, node, offset);

    if (toff == -1) {
        return node->times.last_modified;
    } else {
        repli_timestamp_t tmp;
        tmp.time = node->times.last_modified.time - node->times.earlier[std::min(toff, NUM_LEAF_NODE_EARLIER_TIMES - 1)];
        return tmp;
    }
}

// Gets the index at which we'd want to insert the key without
// violating ordering.  Or returns the index at which the key already
// exists.  Returns a value in [0, node->npairs].
inline int get_offset_index(const leaf_node_t *node, const btree_key_t *key) {
    // lower_bound returns the first place where the key could be inserted without violating the ordering
    return std::lower_bound(node->pair_offsets, node->pair_offsets+node->npairs, (uint16_t)leaf_key_comp::faux_offset, leaf_key_comp(node, key)) - node->pair_offsets;
}

namespace impl {

inline void shift_pairs(leaf_node_t *node, uint16_t offset, long shift) {
    char *front = reinterpret_cast<char *>(get_pair<opaque_value_t>(node, node->frontmost_offset));

    memmove(front + shift, front, offset - node->frontmost_offset);
    node->frontmost_offset += shift;
    for (int i = 0; i < node->npairs; i++) {
        if (node->pair_offsets[i] < offset)
            node->pair_offsets[i] += shift;
    }
}

template <class Value>
void delete_pair(value_sizer_t<Value> *sizer, buf_t *node_buf, uint16_t offset) {
    const leaf_node_t *node = reinterpret_cast<const leaf_node_t *>(node_buf->get_data_read());
    const btree_leaf_pair<Value> *pair_to_delete = get_pair<Value>(node, offset);
    size_t shift = pair_size(sizer, pair_to_delete);

    node_buf->apply_patch(new leaf_shift_pairs_patch_t(node_buf->get_block_id(), node_buf->get_next_patch_counter(), offset, shift));
}

template <class Value>
void delete_pair(value_sizer_t<Value> *sizer, leaf_node_t *node, uint16_t offset) {
    const btree_leaf_pair<Value> *pair_to_delete = get_pair<Value>(node, offset);
    size_t shift = pair_size(sizer, pair_to_delete);

    shift_pairs(node, offset, shift);
}

// Copies pair contents snugly onto the front of the data region,
// modifying the frontmost_offset.  Returns the new frontmost_offset.
template <class Value>
uint16_t insert_pair(value_sizer_t<Value> *sizer, buf_t *node_buf, const btree_leaf_pair<Value> *pair) {
    return insert_pair<Value>(sizer, node_buf, pair->value(), &pair->key);
}

// Decreases frontmost_offset by the pair size, key->full_size() + value->full_size().
// Copies key and value into pair snugly onto the front of the data region.
// Returns the new frontmost_offset.
template <class Value>
inline uint16_t insert_pair(value_sizer_t<Value> *sizer, buf_t *node_buf, const Value *value, const btree_key_t *key) {
    node_buf->apply_patch(new leaf_insert_pair_patch_t(node_buf->get_block_id(), node_buf->get_next_patch_counter(), sizer->size(value), reinterpret_cast<const opaque_value_t *>(value), key->size, key->contents));
    const leaf_node_t *node = reinterpret_cast<const leaf_node_t *>(node_buf->get_data_read());
    return node->frontmost_offset;
}

template <class Value>
uint16_t insert_pair(value_sizer_t<Value> *sizer, leaf_node_t *node, const void *v_value, const btree_key_t *key) {
    const Value *value = reinterpret_cast<const Value *>(v_value);
    node->frontmost_offset -= key->full_size() + sizer->size(value);
    btree_leaf_pair<Value> *new_pair = get_pair<Value>(node, node->frontmost_offset);

    // insert contents
    keycpy(&new_pair->key, key);
    // "new_pair->value()" below depends on the side effect of the keycpy line above.
    memcpy(new_pair->value(), value, sizer->size(value));

    return node->frontmost_offset;
}

// find_key returns the index of the offset for key if it's in the node or -1 if it is not
inline int find_key(const leaf_node_t *node, const btree_key_t *key) {
    int index = get_offset_index(node, key);
    if (index < node->npairs && impl::is_equal(key, get_key_by_index(node, index)) ) {
        return index;
    } else {
        return impl::key_not_found;
    }
}

inline void delete_offset(buf_t *node_buf, int index) {
    const leaf_node_t *node = reinterpret_cast<const leaf_node_t *>(node_buf->get_data_read());
    const uint16_t *pair_offsets = node->pair_offsets;
    if (node->npairs > 1) {
        node_buf->move_data(const_cast<uint16_t *>(pair_offsets+index), pair_offsets+index+1, (node->npairs-index-1) * sizeof(uint16_t));
    }
    uint16_t npairs = node->npairs - 1;
    node_buf->set_data(const_cast<uint16_t *>(&node->npairs), &npairs, sizeof(npairs));
}
inline void delete_offset(leaf_node_t *node, int index) {
    uint16_t *pair_offsets = node->pair_offsets;
    if (node->npairs > 1) {
        memmove(pair_offsets+index, pair_offsets+index+1, (node->npairs-index-1) * sizeof(uint16_t));
    }
    node->npairs--;
}

inline void insert_offset(leaf_node_t *node, uint16_t offset, int index) {
    uint16_t *pair_offsets = node->pair_offsets;
    memmove(pair_offsets+index+1, pair_offsets+index, (node->npairs-index) * sizeof(uint16_t));
    pair_offsets[index] = offset;
    node->npairs++;
}

// TODO: Calls to is_equal are redundant calls to sized_strcmp.  At
// least they're cache-friendly.
inline bool is_equal(const btree_key_t *key1, const btree_key_t *key2) {
    return sized_strcmp(key1->contents, key1->size, key2->contents, key2->size) == 0;
}

inline void initialize_times(buf_t *node_buf, repli_timestamp_t current_time) {
    const leaf_node_t *node = reinterpret_cast<const leaf_node_t *>(node_buf->get_data_read());
    leaf_timestamps_t new_times;
    initialize_times(&new_times, current_time);
    node_buf->set_data(const_cast<leaf_timestamps_t *>(&node->times), &new_times, sizeof(leaf_timestamps_t));
}

inline void initialize_times(leaf_timestamps_t *times, repli_timestamp_t current_time) {
    times->last_modified = current_time;
    for (int i = 0; i < NUM_LEAF_NODE_EARLIER_TIMES; ++i) {
        times->earlier[i] = 0;
    }
}

inline void rotate_time(leaf_timestamps_t *times, repli_timestamp_t latest_time, int prev_timestamp_offset) {
    int32_t diff = latest_time.time - times->last_modified.time;
    if (diff < 0) {
        logWRN("We seemingly stepped backwards in time, with new timestamp %d earlier than %d\n", latest_time.time, times->last_modified.time);
        // Something strange happened, wipe out everything.
        initialize_times(times, latest_time);
    } else {
        int i = NUM_LEAF_NODE_EARLIER_TIMES;
        while (i-- > 1) {
            uint32_t dt = diff + times->earlier[i - (i <= prev_timestamp_offset)];
            times->earlier[i] = (dt > 0xFFFF ? 0xFFFF : dt);
        }
        uint32_t dt = (-1 == prev_timestamp_offset ? times->earlier[0] : diff);
        times->earlier[0] = (dt > 0xFFFF ? 0xFFFF : dt);
        times->last_modified = latest_time;
    }
}

inline void remove_time(leaf_timestamps_t *times, int offset) {
    uint16_t d = (offset == -1 ? times->earlier[0] : 0);
    uint16_t t = times->earlier[NUM_LEAF_NODE_EARLIER_TIMES - 1];

    int i = NUM_LEAF_NODE_EARLIER_TIMES - 1;
    while (i-- > 0) {
        uint16_t x = times->earlier[i];
        times->earlier[i] = (offset <= i ? t : x) - d;
        t = x;
    }

    if (offset == -1) {
        times->last_modified.time -= d;
    }
}

// Returns the offset of the timestamp (or -1 or
// NUM_LEAF_NODE_EARLIER_TIMES) for the key-value pair at the
// given offset.
template <class Value>
int get_timestamp_offset(value_sizer_t<Value> *sizer, const leaf_node_t *node, uint16_t offset) {
    const char *target = reinterpret_cast<const char *>(get_pair<Value>(node, offset));

    const char *p = reinterpret_cast<const char *>(get_pair<Value>(node, node->frontmost_offset));
    int npairs = node->npairs;

    int i = 0;
    for (;;) {
        if (i == npairs) {
            return NUM_LEAF_NODE_EARLIER_TIMES;
        }
        if (p == target) {
            return i - 1;
        }
        if (i == NUM_LEAF_NODE_EARLIER_TIMES) {
            return NUM_LEAF_NODE_EARLIER_TIMES;
        }
        ++i;
        p += pair_size(sizer, reinterpret_cast<const btree_leaf_pair<Value> *>(p));
    }
}

}  // namespace leaf::impl

}  // namespace leaf<|MERGE_RESOLUTION|>--- conflicted
+++ resolved
@@ -76,14 +76,9 @@
 }
 
 template <class Value>
-<<<<<<< HEAD
-void insert(value_sizer_t<Value> *sizer, leaf_node_t *node, const btree_key_t *key, const Value *value, repli_timestamp_t insertion_time) {
-    int index = get_offset_index(node, key);
-=======
 void insert(value_sizer_t<Value> *sizer, leaf_node_t *node, const btree_key_t *key, const void *v_value, repli_timestamp_t insertion_time) {
     const Value *value = reinterpret_cast<const Value *>(v_value);
-    int index = impl::get_offset_index(node, key);
->>>>>>> 45440194
+    int index = get_offset_index(node, key);
 
     uint16_t prev_offset;
     const btree_leaf_pair<Value> *previous = NULL;
