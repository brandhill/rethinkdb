#include "btree/get_cas.hpp"

#include "btree/modify_oper.hpp"
#include "concurrency/cond_var.hpp"
#include "btree/get.hpp"   // For value_data_provider_t

// This function is like get(), except that it sets a CAS value if there isn't
// one already, so it has to be a btree_modify_oper_t. Potentially we can use a
// regular get() for this (that replaces itself with this one if a CAS value
// hasn't been set, for instance), but depending on how CAS is used, that may
// be unnecessary.

struct btree_get_cas_oper_t : public btree_modify_oper_t, public home_thread_mixin_t {

    btree_get_cas_oper_t(promise_t<store_t::get_result_t, threadsafe_cond_t> *res)
        : res(res) { }

<<<<<<< HEAD
    bool operate(transaction_t *txn, btree_value *old_value, large_buf_t *old_large_buf, btree_value **new_value, large_buf_t **new_large_buf) {

=======
    bool operate(transaction_t *txn, btree_value *old_value, large_buf_lock_t& old_large_buflock, btree_value **new_value, large_buf_lock_t& new_large_buflock) {
>>>>>>> 429c39e1
        if (!old_value) {
            /* If not found, there's nothing to do */
            res->pulse(store_t::get_result_t());
            return false;
        }

        // Duplicate the value and put a CAS on it if necessary

        valuecpy(&value, old_value);   // Can we fix this extra copy?
        bool there_was_cas_before = value.has_cas();
        if (!value.has_cas()) { // We have always been at war with Eurasia.
            value.set_cas(slice->gen_cas());
            this->cas_already_set = true;
        }

        // Deliver the value to the client via the promise_t we got

        boost::shared_ptr<value_data_provider_t> dp(new value_data_provider_t);
        valuecpy(&dp->small_part, &value);
        if (value.is_large()) {
<<<<<<< HEAD
            dp->large_part = old_large_buf;
            // Need to block on the caller so we don't free the large value before it's done
            threadsafe_cond_t to_signal_when_done;
            dp->to_signal_when_done = &to_signal_when_done;
            res->pulse(store_t::get_result_t(dp, value.mcflags(), value.cas()));
            dp.reset();   // So the destructor can get called
            to_signal_when_done.wait();
=======
            result = result_large_value;
            // Prepare the buffer group
            const_buffer_group_t buffer_group;
            for (int64_t i = 0; i < old_large_buflock.lv()->get_num_segments(); i++) {
                uint16_t size;
                const void *data = old_large_buflock.lv()->get_segment(i, &size);
                buffer_group.add_buffer(size, data);
            }
            {
                on_thread_t thread_switcher(home_thread);
                co_deliver_get_result(&buffer_group, value.mcflags(), value.cas(), res);
            }
>>>>>>> 429c39e1
        } else {
            res->pulse(store_t::get_result_t(dp, value.mcflags(), value.cas()));
        }

        // Return the new value to the code that will put it into the tree

        if (there_was_cas_before) {
            return false; // We didn't actually fail, but we made no change
        } else {
            *new_value = &value;
            new_large_buflock.swap(old_large_buflock);
            return true;
        }
    }

    store_t::get_result_t result;
    promise_t<store_t::get_result_t, threadsafe_cond_t> *res;

    union {
        byte value_memory[MAX_BTREE_VALUE_SIZE];
        btree_value value;
    };
};

void co_btree_get_cas(const btree_key *key, btree_slice_t *slice,
        promise_t<store_t::get_result_t, threadsafe_cond_t> *res) {
    btree_get_cas_oper_t oper(res);
    run_btree_modify_oper(&oper, slice, key);
}

store_t::get_result_t btree_get_cas(const btree_key *key, btree_slice_t *slice) {
    block_pm_duration get_timer(&pm_cmd_get);
    promise_t<store_t::get_result_t, threadsafe_cond_t> res;
    coro_t::spawn(co_btree_get_cas, key, slice, &res);
    return res.wait();
}<|MERGE_RESOLUTION|>--- conflicted
+++ resolved
@@ -15,12 +15,8 @@
     btree_get_cas_oper_t(promise_t<store_t::get_result_t, threadsafe_cond_t> *res)
         : res(res) { }
 
-<<<<<<< HEAD
-    bool operate(transaction_t *txn, btree_value *old_value, large_buf_t *old_large_buf, btree_value **new_value, large_buf_t **new_large_buf) {
+    bool operate(transaction_t *txn, btree_value *old_value, large_buf_lock_t& old_large_buflock, btree_value **new_value, large_buf_lock_t& new_large_buflock) {
 
-=======
-    bool operate(transaction_t *txn, btree_value *old_value, large_buf_lock_t& old_large_buflock, btree_value **new_value, large_buf_lock_t& new_large_buflock) {
->>>>>>> 429c39e1
         if (!old_value) {
             /* If not found, there's nothing to do */
             res->pulse(store_t::get_result_t());
@@ -41,28 +37,13 @@
         boost::shared_ptr<value_data_provider_t> dp(new value_data_provider_t);
         valuecpy(&dp->small_part, &value);
         if (value.is_large()) {
-<<<<<<< HEAD
-            dp->large_part = old_large_buf;
+            dp->large_part = old_large_buflock.lv();
             // Need to block on the caller so we don't free the large value before it's done
             threadsafe_cond_t to_signal_when_done;
             dp->to_signal_when_done = &to_signal_when_done;
             res->pulse(store_t::get_result_t(dp, value.mcflags(), value.cas()));
             dp.reset();   // So the destructor can get called
             to_signal_when_done.wait();
-=======
-            result = result_large_value;
-            // Prepare the buffer group
-            const_buffer_group_t buffer_group;
-            for (int64_t i = 0; i < old_large_buflock.lv()->get_num_segments(); i++) {
-                uint16_t size;
-                const void *data = old_large_buflock.lv()->get_segment(i, &size);
-                buffer_group.add_buffer(size, data);
-            }
-            {
-                on_thread_t thread_switcher(home_thread);
-                co_deliver_get_result(&buffer_group, value.mcflags(), value.cas(), res);
-            }
->>>>>>> 429c39e1
         } else {
             res->pulse(store_t::get_result_t(dp, value.mcflags(), value.cas()));
         }
