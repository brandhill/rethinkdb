#ifndef RDB_PROTOCOL_QUERY_LANGUAGE_HPP_
#define RDB_PROTOCOL_QUERY_LANGUAGE_HPP_

#include <list>
#include <deque>

#include "utils.hpp"
#include <boost/variant.hpp>
#include <boost/shared_ptr.hpp>

#include "clustering/administration/metadata.hpp"
#include "clustering/administration/namespace_interface_repository.hpp"
#include "extproc/pool.hpp"
#include "http/json.hpp"
#include "rdb_protocol/backtrace.hpp"
#include "rdb_protocol/protocol.hpp"
#include "rdb_protocol/query_language.pb.h"

namespace query_language {

/* `bad_protobuf_exc_t` is thrown if the client sends us a protocol buffer that
doesn't match our schema. This should only happen if the client itself is
broken. */

class bad_protobuf_exc_t : public std::exception {
public:
    ~bad_protobuf_exc_t() throw () { }

    const char *what() const throw () {
        return "bad protocol buffer";
    }
};

/* `bad_query_exc_t` is thrown if the user writes a query that accesses
undefined variables or that has mismatched types. The difference between this
and `bad_protobuf_exc_t` is that `bad_protobuf_exc_t` is the client's fault and
`bad_query_exc_t` is the client's user's fault. */

class bad_query_exc_t : public std::exception {
public:
    explicit bad_query_exc_t(const std::string &s, const backtrace_t &bt) : message(s), backtrace(bt) { }

    ~bad_query_exc_t() throw () { }

    const char *what() const throw () {
        return message.c_str();
    }

    std::string message;
    backtrace_t backtrace;
};

enum term_type_t {
    TERM_TYPE_JSON,
    TERM_TYPE_STREAM,
    TERM_TYPE_VIEW,

    /* This is the type of `Error` terms. It's called "arbitrary" because an
    `Error` term can be either a stream or an object. It is a subtype of every
    type. */
    TERM_TYPE_ARBITRARY
};

class function_type_t {
public:
    // _n_args==-1 indicates a variadic function
    function_type_t(const term_type_t &_return_type);
    function_type_t(const term_type_t& _arg_type, int _n_args, const term_type_t& _return_type);
    function_type_t(const term_type_t& _arg1_type, const term_type_t& _arg2_type, const term_type_t& _return_type);

    const term_type_t& get_arg_type(int n) const;
    const term_type_t& get_return_type() const;
    bool is_variadic() const;

    int get_n_args() const;
private:
    term_type_t arg_type[3];
    int n_args;
    term_type_t return_type;
};

template <class T>
class variable_scope_t {
public:
    void put_in_scope(const std::string &name, const T &t) {
        rassert(!scopes.empty());
        scopes.front()[name] = t;
    }

    T get(const std::string &name) {
        for (typename scopes_t::iterator it  = scopes.begin();
                                         it != scopes.end();
                                         ++it) {
            typename std::map<std::string, T>::iterator jt = it->find(name);
            if (jt != it->end()) {
                return jt->second;
            }
        }

        unreachable("Variable not in scope, probably because the code fails to call is_in_scope().");
    }

    // Calling this only makes sense in the typechecker. All variables
    // are guranteed by the typechecker to be present at runtime.
    bool is_in_scope(const std::string &name) {
        for (typename scopes_t::iterator it  = scopes.begin();
                                         it != scopes.end();
                                         ++it) {
            typename std::map<std::string, T>::iterator jt = it->find(name);
            if (jt != it->end()) {
                return true;
            }
        }
        return false;
    }

    void push() {
        scopes.push_front(std::map<std::string, T>());
    }

    void pop() {
        scopes.pop_front();
    }

    // TODO (rntz): find a better way to do this.
    void dump(std::map<std::string, T> *map) {
        map->clear();
        for (typename std::deque<std::map<std::string, T> >::iterator sit = scopes.begin(); sit != scopes.end(); ++sit) {
            for (typename std::map<std::string, T>::iterator it = sit->begin(); it != sit->end(); ++it) {
                // Earlier bindings take precedence over later ones.
                if (!map->count(it->first))
                    map->insert(*it);
            }
        }
    }

    struct new_scope_t {
        explicit new_scope_t(variable_scope_t<T> *_parent)
            : parent(_parent)
        {
            parent->push();
        }
        ~new_scope_t() {
            parent->pop();
        }

        variable_scope_t<T> *parent;
    };
private:
    typedef std::deque<std::map<std::string, T> > scopes_t;
    scopes_t scopes;
};

typedef variable_scope_t<term_type_t> variable_type_scope_t;

typedef variable_type_scope_t::new_scope_t new_scope_t;

/* an implicit_value_t allows for a specific implicit value to exist at certain
 * points in execution for example the argument to get attr is implicitly
 * defined to be the value of the row upon entering a filter,map etc.
 * implicit_value_t supports scopes for its values but does not allow looking
 * up values in any scope to the current one. */
template <class T>
class implicit_value_t {
public:
    implicit_value_t() { 
        push();
    }

    void push() {
        scopes.push_front(boost::optional<T>());
    }

    void push(const T &t) {
        scopes.push_front(t);
    }

    void pop() {
        scopes.pop_front();
    }

    class impliciter_t {
    public:
        explicit impliciter_t(implicit_value_t *_parent) 
            : parent(_parent)
        {
            parent->push();
        }

        impliciter_t(implicit_value_t *_parent, const T& t) 
            : parent(_parent)
        {
            parent->push(t);
        }

        ~impliciter_t() {
            parent->pop();
        }
    private:
        implicit_value_t *parent;
    };

    bool has_value() {
        return scopes.front();
    }

    T get_value() {
        return *scopes.front();
    }

private:
    typedef std::deque<boost::optional<T> > scopes_t;
    scopes_t scopes;
};

typedef implicit_value_t<term_type_t> implicit_type_t;

struct type_checking_environment_t {
    variable_type_scope_t scope;
    implicit_type_t implicit_type;
};

/* These functions throw exceptions if their inputs aren't well defined or
fail type-checking. (A well-defined input has the correct fields filled in.) */

term_type_t get_term_type(const Term &t, type_checking_environment_t *env, const backtrace_t &backtrace);
void check_term_type(const Term &t, term_type_t expected, type_checking_environment_t *env, const backtrace_t &backtrace);
function_type_t get_function_type(const Builtin &b, type_checking_environment_t *env, const backtrace_t &backtrace);
void check_reduction_type(const Reduction &m, type_checking_environment_t *env, const backtrace_t &backtrace);
void check_mapping_type(const Mapping &m, term_type_t return_type, type_checking_environment_t *env, const backtrace_t &backtrace);
void check_predicate_type(const Predicate &m, type_checking_environment_t *env, const backtrace_t &backtrace);
void check_read_query_type(const ReadQuery &rq, type_checking_environment_t *env, const backtrace_t &backtrace);
void check_write_query_type(const WriteQuery &wq, type_checking_environment_t *env, const backtrace_t &backtrace);
void check_query_type(const Query &q, type_checking_environment_t *env, const backtrace_t &backtrace);

/* functions to evaluate the queries */

typedef std::list<boost::shared_ptr<scoped_cJSON_t> > cJSON_list_t;

class json_stream_t {
public:
    virtual boost::shared_ptr<scoped_cJSON_t> next() = 0;
    virtual ~json_stream_t() { }
};

class in_memory_stream_t : public json_stream_t {
public:
    template <class iterator>
    in_memory_stream_t(const iterator &begin, const iterator &end)
        : data(begin, end)
    { }

    in_memory_stream_t(json_array_iterator_t it) {
        while (cJSON *json = it.next()) {
            data.push_back(boost::shared_ptr<scoped_cJSON_t>(new scoped_cJSON_t(cJSON_DeepCopy(json))));
        }
    }

    in_memory_stream_t(boost::shared_ptr<json_stream_t> stream) {
        while (boost::shared_ptr<scoped_cJSON_t> json = stream->next()) {
            data.push_back(json);
        }
    }

    template <class Ordering>
    void sort(const Ordering &o) {
        data.sort(o);
    }

    boost::shared_ptr<scoped_cJSON_t> next() {
        if (data.empty()) {
            return boost::shared_ptr<scoped_cJSON_t>();
        } else {
            boost::shared_ptr<scoped_cJSON_t> res = data.front();
            data.pop_front();
            return res;
        }
    }
private:
    cJSON_list_t data;
};

class stream_multiplexer_t {
public:

    stream_multiplexer_t() { }
    explicit stream_multiplexer_t(boost::shared_ptr<json_stream_t> _stream)
        : stream(_stream)
    { }

    typedef std::vector<boost::shared_ptr<scoped_cJSON_t> > cJSON_vector_t;

    class stream_t : public json_stream_t {
    public:
        stream_t(boost::shared_ptr<stream_multiplexer_t> _parent)
            : parent(_parent), index(0)
        {
            rassert(parent->stream);
        }

        boost::shared_ptr<scoped_cJSON_t> next() {
            while (index >= parent->data.size()) {
                if (!parent->maybe_read_more()) {
                    return boost::shared_ptr<scoped_cJSON_t>();
                }
            }

            return parent->data[index++];
        }
    private:
        boost::shared_ptr<stream_multiplexer_t> parent;
        cJSON_vector_t::size_type index;
    };

private:
    friend class stream_t;

    bool maybe_read_more() {
        if (boost::shared_ptr<scoped_cJSON_t> json = stream->next()) {
            data.push_back(json);
            return true;
        } else {
            return false;
        }
    }

    //TODO this should probably not be a vector
    boost::shared_ptr<json_stream_t> stream;

    cJSON_vector_t data;
};

class union_stream_t : public json_stream_t {
public:
    typedef std::list<boost::shared_ptr<json_stream_t> > stream_list_t;

    union_stream_t(const stream_list_t &_streams)
        : streams(_streams), hd(streams.begin())
    { }

    boost::shared_ptr<scoped_cJSON_t> next() {
        while (hd != streams.end()) {
            if (boost::shared_ptr<scoped_cJSON_t> json = (*hd)->next()) {
                return json;
            } else {
                ++hd;
            }
        }
        return boost::shared_ptr<scoped_cJSON_t>();
    }

private:
    stream_list_t streams;
    stream_list_t::iterator hd;
};

template <class P>
class filter_stream_t : public json_stream_t {
public:
    typedef boost::function<bool(boost::shared_ptr<scoped_cJSON_t>)> predicate;
    filter_stream_t(boost::shared_ptr<json_stream_t> _stream, const P &_p)
        : stream(_stream), p(_p)
    { }

    boost::shared_ptr<scoped_cJSON_t> next() {
        while (boost::shared_ptr<scoped_cJSON_t> json = stream->next()) {
            if (p(json)) {
                return json;
            }
        }
        return boost::shared_ptr<scoped_cJSON_t>();
    }

private:
    boost::shared_ptr<json_stream_t> stream;
    P p;
};

template <class F>
class mapping_stream_t : public json_stream_t {
public:
    mapping_stream_t(boost::shared_ptr<json_stream_t> _stream, const F &_f)
        : stream(_stream), f(_f)
    { }

    boost::shared_ptr<scoped_cJSON_t> next() {
        if (boost::shared_ptr<scoped_cJSON_t> json = stream->next()) {
            return f(json);
        } else {
            return json;
        }
    }

private:
    boost::shared_ptr<json_stream_t> stream;
    F f;
};

template <class F>
class concat_mapping_stream_t : public  json_stream_t {
public:
    concat_mapping_stream_t(boost::shared_ptr<json_stream_t> _stream, const F &_f)
        : stream(_stream), f(_f)
    {
        f = _f;
        if (boost::shared_ptr<scoped_cJSON_t> json = stream->next()) {
            substream = f(json);
        }
    }

    boost::shared_ptr<scoped_cJSON_t> next() {
        boost::shared_ptr<scoped_cJSON_t> res;

        while (!res) {
            if (!substream) {
                return res;
            } else if ((res = substream->next())) {
                continue;
            } else if (boost::shared_ptr<scoped_cJSON_t> json = stream->next()) {
                substream = f(json);
            } else {
                substream.reset();
            }
        }

        return res;
    }

private:
    boost::shared_ptr<json_stream_t> stream, substream;
    F f;
};

class limit_stream_t : public json_stream_t {
public:
    limit_stream_t(boost::shared_ptr<json_stream_t> _stream, int _limit)
        : stream(_stream), limit(_limit)
    {
        guarantee(limit >= 0);
    }

    boost::shared_ptr<scoped_cJSON_t> next() {
        if (limit == 0) {
            return boost::shared_ptr<scoped_cJSON_t>();
        } else {
            limit--;
            return stream->next();
        }
    }

private:
    boost::shared_ptr<json_stream_t> stream;
    int limit;
};

//Scopes for single pieces of json
typedef variable_scope_t<boost::shared_ptr<scoped_cJSON_t> > variable_val_scope_t;

typedef variable_val_scope_t::new_scope_t new_val_scope_t;

//scopes for json streams
typedef variable_scope_t<boost::shared_ptr<stream_multiplexer_t> > variable_stream_scope_t;

typedef variable_stream_scope_t::new_scope_t new_stream_scope_t;

class runtime_exc_t {
public:
    runtime_exc_t(const std::string &_what, const backtrace_t &bt)
        : message(_what), backtrace(bt)
    { }

    std::string what() const throw() {
        return message;
    }

    std::string message;
    backtrace_t backtrace;
};

class runtime_environment_t {
public:
<<<<<<< HEAD
    runtime_environment_t(extproc::pool_group_t *_pool_group,
                          namespace_repo_t<rdb_protocol_t> *_ns_repo,
                          boost::shared_ptr<semilattice_read_view_t<cluster_semilattice_metadata_t> > _semilattice_metadata)
        : pool_group(_pool_group), ns_repo(_ns_repo), semilattice_metadata(_semilattice_metadata)
=======
    runtime_environment_t(namespace_repo_t<rdb_protocol_t> *_ns_repo,
                          boost::shared_ptr<semilattice_read_view_t<cluster_semilattice_metadata_t> > _semilattice_metadata,
                          signal_t *_interruptor)
        : ns_repo(_ns_repo), semilattice_metadata(_semilattice_metadata), interruptor(_interruptor)
>>>>>>> a5ec09d0
    { }

    variable_val_scope_t scope;
    variable_stream_scope_t stream_scope;
    type_checking_environment_t type_env;

    implicit_value_t<boost::shared_ptr<scoped_cJSON_t> > implicit_attribute_value;

    extproc::pool_group_t *pool_group;   // for running external JS jobs
    namespace_repo_t<rdb_protocol_t> *ns_repo;
    //TODO this should really just be the namespace metadata... but
    //constructing views is too hard :-/
    boost::shared_ptr<semilattice_read_view_t<cluster_semilattice_metadata_t> > semilattice_metadata;
    signal_t *interruptor;
};

typedef implicit_value_t<boost::shared_ptr<scoped_cJSON_t> >::impliciter_t implicit_value_setter_t;

//TODO most of these functions that are supposed to only throw runtime exceptions

void execute(const Query &q, runtime_environment_t *, Response *res, const backtrace_t &backtrace) THROWS_ONLY(runtime_exc_t);

void execute(const ReadQuery &r, runtime_environment_t *, Response *res, const backtrace_t &backtrace) THROWS_ONLY(runtime_exc_t);

void execute(const WriteQuery &r, runtime_environment_t *, Response *res, const backtrace_t &backtrace) THROWS_ONLY(runtime_exc_t);

boost::shared_ptr<scoped_cJSON_t> eval(const Term &t, runtime_environment_t *, const backtrace_t &backtrace) THROWS_ONLY(runtime_exc_t);

boost::shared_ptr<json_stream_t> eval_stream(const Term &t, runtime_environment_t *, const backtrace_t &backtrace) THROWS_ONLY(runtime_exc_t);

boost::shared_ptr<scoped_cJSON_t> eval(const Term::Call &c, runtime_environment_t *, const backtrace_t &backtrace) THROWS_ONLY(runtime_exc_t);

boost::shared_ptr<json_stream_t> eval_stream(const Term::Call &c, runtime_environment_t *, const backtrace_t &backtrace) THROWS_ONLY(runtime_exc_t);

boost::shared_ptr<scoped_cJSON_t> eval_cmp(const Term::Call &c, runtime_environment_t *, const backtrace_t &backtrace) THROWS_ONLY(runtime_exc_t);

namespace_repo_t<rdb_protocol_t>::access_t eval(const TableRef &t, runtime_environment_t *, const backtrace_t &backtrace) THROWS_ONLY(runtime_exc_t);

class view_t {
public:
    view_t(const namespace_repo_t<rdb_protocol_t>::access_t &_access,
           boost::shared_ptr<json_stream_t> _stream)
        : access(_access), stream(_stream) { }

    namespace_repo_t<rdb_protocol_t>::access_t access;
    boost::shared_ptr<json_stream_t> stream;
};

view_t eval_view(const Term::Table &t, runtime_environment_t *, const backtrace_t &backtrace) THROWS_ONLY(runtime_exc_t);

} //namespace query_language

#endif /* RDB_PROTOCOL_QUERY_LANGUAGE_HPP_ */<|MERGE_RESOLUTION|>--- conflicted
+++ resolved
@@ -479,17 +479,14 @@
 
 class runtime_environment_t {
 public:
-<<<<<<< HEAD
     runtime_environment_t(extproc::pool_group_t *_pool_group,
                           namespace_repo_t<rdb_protocol_t> *_ns_repo,
-                          boost::shared_ptr<semilattice_read_view_t<cluster_semilattice_metadata_t> > _semilattice_metadata)
-        : pool_group(_pool_group), ns_repo(_ns_repo), semilattice_metadata(_semilattice_metadata)
-=======
-    runtime_environment_t(namespace_repo_t<rdb_protocol_t> *_ns_repo,
                           boost::shared_ptr<semilattice_read_view_t<cluster_semilattice_metadata_t> > _semilattice_metadata,
                           signal_t *_interruptor)
-        : ns_repo(_ns_repo), semilattice_metadata(_semilattice_metadata), interruptor(_interruptor)
->>>>>>> a5ec09d0
+        : pool_group(_pool_group),
+          ns_repo(_ns_repo),
+          semilattice_metadata(_semilattice_metadata),
+          interruptor(_interruptor)
     { }
 
     variable_val_scope_t scope;
