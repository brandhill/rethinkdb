--- conflicted
+++ resolved
@@ -90,26 +90,19 @@
 
 class batched_rget_stream_t : public json_stream_t {
 public:
-<<<<<<< HEAD
-=======
     /* Primary key rget. */
->>>>>>> 462e6bb0
     batched_rget_stream_t(const namespace_repo_t<rdb_protocol_t>::access_t &_ns_access,
                           signal_t *_interruptor, key_range_t _range,
                           const std::map<std::string, ql::wire_func_t> &_optargs,
                           bool _use_outdated);
 
-<<<<<<< HEAD
-    batch_info_t next_with_batch_info(boost::shared_ptr<scoped_cJSON_t> *out);
-=======
     /* Sindex rget. */
     batched_rget_stream_t(const namespace_repo_t<rdb_protocol_t>::access_t &_ns_access,
                           signal_t *_interruptor, key_range_t _range, uuid_u _sindex_id,
                           const std::map<std::string, ql::wire_func_t> &_optargs,
                           bool _use_outdated);
 
-    boost::shared_ptr<scoped_cJSON_t> next();
->>>>>>> 462e6bb0
+    batch_info_t next_with_batch_info(boost::shared_ptr<scoped_cJSON_t> *out);
 
     boost::shared_ptr<json_stream_t> add_transformation(const rdb_protocol_details::transform_variant_t &t, ql::env_t *ql_env, const scopes_t &scopes, const backtrace_t &backtrace);
     result_t apply_terminal(const rdb_protocol_details::terminal_variant_t &t,
