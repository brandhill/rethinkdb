--- conflicted
+++ resolved
@@ -179,11 +179,7 @@
         }
 
         int64_t cache_size = 1073741824;
-<<<<<<< HEAD
-        if (counted_t<val_t> v = optarg("cache_size")) {
-=======
         if (counted_t<val_t> v = optarg(env, "cache_size")) {
->>>>>>> 7a244c69
             cache_size = v->as_int<int64_t>();
         }
 
