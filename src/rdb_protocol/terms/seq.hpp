#ifndef RDB_PROTOCOL_TERMS_SEQ_HPP_
#define RDB_PROTOCOL_TERMS_SEQ_HPP_

#include <string>
#include <utility>
#include <vector>

#include "rdb_protocol/op.hpp"
#include "rdb_protocol/error.hpp"
#include "rdb_protocol/pb_utils.hpp"

namespace ql {

// Most of the real logic for these is in datum_stream.cc.

class count_term_t : public op_term_t {
public:
    count_term_t(env_t *env, protob_t<const Term> term)
        : op_term_t(env, term, argspec_t(1)) { }
private:
    virtual counted_t<val_t> eval_impl() {
        return new_val(arg(0)->as_seq()->count());
    }
    virtual const char *name() const { return "count"; }
};

class map_term_t : public op_term_t {
public:
    map_term_t(env_t *env, protob_t<const Term> term)
        : op_term_t(env, term, argspec_t(2)) { }
private:
    virtual counted_t<val_t> eval_impl() {
        return new_val(arg(0)->as_seq()->map(arg(1)->as_func()));
    }
    virtual const char *name() const { return "map"; }
};

class concatmap_term_t : public op_term_t {
public:
    concatmap_term_t(env_t *env, protob_t<const Term> term)
        : op_term_t(env, term, argspec_t(2)) { }
private:
    virtual counted_t<val_t> eval_impl() {
        return new_val(arg(0)->as_seq()->concatmap(arg(1)->as_func()));
    }
    virtual const char *name() const { return "concatmap"; }
};

class filter_term_t : public op_term_t {
public:
    filter_term_t(env_t *env, protob_t<const Term> term)
        : op_term_t(env, term, argspec_t(2)) { }
private:
    virtual counted_t<val_t> eval_impl() {
        counted_t<val_t> v0 = arg(0);
        counted_t<val_t> v1 = arg(1);
        counted_t<func_t> f = v1->as_func(IDENTITY_SHORTCUT);
        if (v0->get_type().is_convertible(val_t::type_t::SELECTION)) {
            std::pair<counted_t<table_t>, counted_t<datum_stream_t> > ts = v0->as_selection();
            return new_val(ts.second->filter(f), ts.first);
        } else {
            return new_val(v0->as_seq()->filter(f));
        }
    }
    virtual const char *name() const { return "filter"; }
};

static const char *const reduce_optargs[] = {"base"};
class reduce_term_t : public op_term_t {
public:
    reduce_term_t(env_t *env, protob_t<const Term> term) :
        op_term_t(env, term, argspec_t(2), optargspec_t(reduce_optargs)) { }
private:
    virtual counted_t<val_t> eval_impl() {
        return new_val(arg(0)->as_seq()->reduce(optarg("base", counted_t<val_t>()), arg(1)->as_func()));
    }
    virtual const char *name() const { return "reduce"; }
};

// TODO: this sucks.  Change to use the same macros as rewrites.hpp?
static const char *const between_optargs[] = {"index"};
class between_term_t : public op_term_t {
public:
<<<<<<< HEAD
    between_term_t(env_t *env, protob_t<const Term> term)
        : op_term_t(env, term, argspec_t(1), optargspec_t(between_optargs)) { }
private:

    static void set_cmp(Term *out, int varnum, const std::string &pk,
                        Term::TermType cmp_fn, counted_t<const datum_t> cmp_to) {
        std::vector<Term *> cmp_args;
        pb::set(out, cmp_fn, &cmp_args, 2); {
            std::vector<Term *> ga_args;
            pb::set(cmp_args[0], Term_TermType_GETATTR, &ga_args, 2); {
                pb::set_var(ga_args[0], varnum);
                scoped_ptr_t<datum_t> pkd(new datum_t(pk));
                pkd->write_to_protobuf(pb::set_datum(ga_args[1]));
            }
            cmp_to->write_to_protobuf(pb::set_datum(cmp_args[1]));
=======
    between_term_t(env_t *env, const Term *term)
        : op_term_t(env, term, argspec_t(3), optargspec_t(between_optargs)) { }
private:
    virtual val_t *eval_impl() {
        table_t *tbl = arg(0)->as_table();
        const datum_t *lb = arg(1)->as_datum();
        lb = (lb->get_type() != datum_t::R_NULL) ? lb : NULL;
        const datum_t *rb = arg(2)->as_datum();
        rb = (rb->get_type() != datum_t::R_NULL) ? rb : NULL;
        if (!lb && !rb) {
            return new_val(tbl->as_datum_stream(), tbl);
>>>>>>> b04d4124
        }

<<<<<<< HEAD
    virtual counted_t<val_t> eval_impl() {
        std::pair<counted_t<table_t>, counted_t<datum_stream_t> > sel = arg(0)->as_selection();
        counted_t<val_t> lb = optarg("left_bound", counted_t<val_t>());
        counted_t<val_t> rb = optarg("right_bound", counted_t<val_t>());
        if (!lb.has() && !rb.has()) {
            return new_val(sel.second, sel.first);
        }

        counted_t<table_t> tbl = sel.first;
        const std::string &pk = tbl->get_pkey();
        counted_t<datum_stream_t> seq = sel.second;

        if (!filter_func.has()) {
            filter_func = make_counted_term();
            int varnum = env->gensym();
            // SAMRSI: Check filter_func.get() lifetime
            Term *body = pb::set_func(filter_func.get(), varnum);
            std::vector<Term *> args;
            pb::set(body, Term_TermType_ALL, &args, lb.has() + rb.has());
            if (lb.has()) {
                set_cmp(args[0], varnum, pk, Term_TermType_GE, lb->as_datum());
            }
            if (rb.has()) {
                set_cmp(args[lb.has() ? 1 : 0], varnum, pk, Term_TermType_LE, rb->as_datum());
            }
        }

        guarantee(filter_func.has());
        return new_val(seq->filter(make_counted<func_t>(env, filter_func)), tbl);
=======
        val_t *sindex = optarg("index", 0);
        if (sindex != NULL) {
            std::string sid = sindex->as_str();
            if (sid != tbl->get_pkey()) {
                return new_val(tbl->get_sindex_rows(lb, rb, sid, this), tbl);
            }
        }

        return new_val(tbl->get_rows(lb, rb, this), tbl);
>>>>>>> b04d4124
    }
    virtual const char *name() const { return "between"; }

    protob_t<Term> filter_func;
};

class union_term_t : public op_term_t {
public:
    union_term_t(env_t *env, protob_t<const Term> term)
        : op_term_t(env, term, argspec_t(0, -1)) { }
private:
    virtual counted_t<val_t> eval_impl() {
        std::vector<counted_t<datum_stream_t> > streams;
        for (size_t i = 0; i < num_args(); ++i) {
            streams.push_back(arg(i)->as_seq());
        }
        counted_t<datum_stream_t> union_stream
            = make_counted<union_datum_stream_t>(env, streams, backtrace());
        return new_val(union_stream);
    }
    virtual const char *name() const { return "union"; }
};

class zip_term_t : public op_term_t {
public:
    zip_term_t(env_t *env, protob_t<const Term> term)
        : op_term_t(env, term, argspec_t(1)) { }
private:
    virtual counted_t<val_t> eval_impl() {
        return new_val(arg(0)->as_seq()->zip());
    }
    virtual const char *name() const { return "zip"; }
};

} //namespace ql

#endif // RDB_PROTOCOL_TERMS_SEQ_HPP_<|MERGE_RESOLUTION|>--- conflicted
+++ resolved
@@ -81,78 +81,32 @@
 static const char *const between_optargs[] = {"index"};
 class between_term_t : public op_term_t {
 public:
-<<<<<<< HEAD
     between_term_t(env_t *env, protob_t<const Term> term)
-        : op_term_t(env, term, argspec_t(1), optargspec_t(between_optargs)) { }
-private:
-
-    static void set_cmp(Term *out, int varnum, const std::string &pk,
-                        Term::TermType cmp_fn, counted_t<const datum_t> cmp_to) {
-        std::vector<Term *> cmp_args;
-        pb::set(out, cmp_fn, &cmp_args, 2); {
-            std::vector<Term *> ga_args;
-            pb::set(cmp_args[0], Term_TermType_GETATTR, &ga_args, 2); {
-                pb::set_var(ga_args[0], varnum);
-                scoped_ptr_t<datum_t> pkd(new datum_t(pk));
-                pkd->write_to_protobuf(pb::set_datum(ga_args[1]));
-            }
-            cmp_to->write_to_protobuf(pb::set_datum(cmp_args[1]));
-=======
-    between_term_t(env_t *env, const Term *term)
         : op_term_t(env, term, argspec_t(3), optargspec_t(between_optargs)) { }
 private:
-    virtual val_t *eval_impl() {
-        table_t *tbl = arg(0)->as_table();
-        const datum_t *lb = arg(1)->as_datum();
-        lb = (lb->get_type() != datum_t::R_NULL) ? lb : NULL;
-        const datum_t *rb = arg(2)->as_datum();
-        rb = (rb->get_type() != datum_t::R_NULL) ? rb : NULL;
-        if (!lb && !rb) {
+    virtual counted_t<val_t> eval_impl() {
+        counted_t<table_t> tbl = arg(0)->as_table();
+        counted_t<const datum_t> lb = arg(1)->as_datum();
+        if (lb->get_type() == datum_t::R_NULL) {
+            lb.reset();
+        }
+        counted_t<const datum_t> rb = arg(2)->as_datum();
+        if (rb->get_type() == datum_t::R_NULL) {
+            rb.reset();
+        }
+        if (!lb.has() && !rb.has()) {
             return new_val(tbl->as_datum_stream(), tbl);
->>>>>>> b04d4124
         }
 
-<<<<<<< HEAD
-    virtual counted_t<val_t> eval_impl() {
-        std::pair<counted_t<table_t>, counted_t<datum_stream_t> > sel = arg(0)->as_selection();
-        counted_t<val_t> lb = optarg("left_bound", counted_t<val_t>());
-        counted_t<val_t> rb = optarg("right_bound", counted_t<val_t>());
-        if (!lb.has() && !rb.has()) {
-            return new_val(sel.second, sel.first);
-        }
-
-        counted_t<table_t> tbl = sel.first;
-        const std::string &pk = tbl->get_pkey();
-        counted_t<datum_stream_t> seq = sel.second;
-
-        if (!filter_func.has()) {
-            filter_func = make_counted_term();
-            int varnum = env->gensym();
-            // SAMRSI: Check filter_func.get() lifetime
-            Term *body = pb::set_func(filter_func.get(), varnum);
-            std::vector<Term *> args;
-            pb::set(body, Term_TermType_ALL, &args, lb.has() + rb.has());
-            if (lb.has()) {
-                set_cmp(args[0], varnum, pk, Term_TermType_GE, lb->as_datum());
-            }
-            if (rb.has()) {
-                set_cmp(args[lb.has() ? 1 : 0], varnum, pk, Term_TermType_LE, rb->as_datum());
+        counted_t<val_t> sindex = optarg("index", counted_t<val_t>());
+        if (sindex.has()) {
+            std::string sid = sindex->as_str();
+            if (sid != tbl->get_pkey()) {
+                return new_val(tbl->get_sindex_rows(lb, rb, sid, backtrace()), tbl);
             }
         }
 
-        guarantee(filter_func.has());
-        return new_val(seq->filter(make_counted<func_t>(env, filter_func)), tbl);
-=======
-        val_t *sindex = optarg("index", 0);
-        if (sindex != NULL) {
-            std::string sid = sindex->as_str();
-            if (sid != tbl->get_pkey()) {
-                return new_val(tbl->get_sindex_rows(lb, rb, sid, this), tbl);
-            }
-        }
-
-        return new_val(tbl->get_rows(lb, rb, this), tbl);
->>>>>>> b04d4124
+        return new_val(tbl->get_rows(lb, rb, backtrace()), tbl);
     }
     virtual const char *name() const { return "between"; }
 
