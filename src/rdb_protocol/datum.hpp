--- conflicted
+++ resolved
@@ -89,13 +89,8 @@
     // Access an element of an array.
     const datum_t *get(size_t index, throw_bool_t throw_bool = THROW) const;
 
-<<<<<<< HEAD
-    // Use of `el` is preferred to `as_object` when possible.
+    // Use of `get` is preferred to `as_object` when possible.
     const std::map<std::string, const datum_t *> &as_object() const;
-=======
-    // Use of `get` is preferred to `as_object` when possible.
-    const std::map<const std::string, const datum_t *> &as_object() const;
->>>>>>> ad9991f8
     // Returns true if `key` was already in object.
     MUST_USE bool add(const std::string &key, const datum_t *val,
                       clobber_bool_t clobber_bool = NOCLOBBER); // add to an object
@@ -143,7 +138,7 @@
                 }
             } break;
             case R_OBJECT: {
-                for (std::map<const std::string, const datum_t *>::const_iterator
+                for (std::map<std::string, const datum_t *>::const_iterator
                          it = as_object().begin(); it != as_object().end(); ++it) {
                     it->second->iter(callback);
                 }
@@ -170,24 +165,16 @@
     void array_to_str_key(std::string *str_out) const;
 
     type_t type;
-<<<<<<< HEAD
-    bool r_bool;
-    double r_num;
-    std::string r_str;
-    std::vector<const datum_t *> r_array;
-    std::map<std::string, const datum_t *> r_object;
-=======
     union {
         bool r_bool;
         double r_num;
         // TODO: Make this a char vector
         std::string *r_str;
         std::vector<const datum_t *> *r_array;
-        std::map<const std::string, const datum_t *> *r_object;
+        std::map<std::string, const datum_t *> *r_object;
     };
 
     DISABLE_COPYING(datum_t);
->>>>>>> ad9991f8
 };
 
 RDB_DECLARE_SERIALIZABLE(Datum);
