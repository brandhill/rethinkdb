--- conflicted
+++ resolved
@@ -1153,17 +1153,6 @@
             success = deserialize(&read_stream, &multi_bool);
             guarantee(success == ARCHIVE_SUCCESS, "Corrupted sindex description.");
 
-<<<<<<< HEAD
-=======
-            range_and_func_filter_transform_t sindex_filter(
-                *rget.sindex_range, sindex_mapping);
-
-            // We then add this new filter to the beginning of the transform stack
-            rdb_protocol_details::transform_t sindex_transform(rget.transform);
-            sindex_transform.push_front(sindex_filter);
-
-            bool is_ordered = rget.sorting != UNORDERED;
->>>>>>> 4ddbcd83
             rdb_rget_secondary_slice(
                     store->get_sindex_slice(*rget.sindex),
                     *rget.sindex_range, //guaranteed present above
