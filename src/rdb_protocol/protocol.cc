--- conflicted
+++ resolved
@@ -178,23 +178,14 @@
     return lr->key_range < rr->key_range;
 }
 
-<<<<<<< HEAD
-void read_t::unshard(read_response_t *responses, size_t count, read_response_t *response, context_t *ctx) const THROWS_NOTHING {
-    boost::shared_ptr<js::runner_t> js_runner = boost::make_shared<js::runner_t>();
-    query_language::runtime_environment_t env(ctx->pool_group, ctx->ns_repo, ctx->semilattice_metadata, js_runner, &ctx->interruptor, ctx->machine_id);
-
-    const point_read_t *pr = boost::get<point_read_t>(&read);
-    const rget_read_t *rg = boost::get<rget_read_t>(&read);
-    if (pr) {
-        rassert(count == 1);
-=======
 /* A visitor to handle this unsharding process for us. */
 
 class unshard_visitor_t : public boost::static_visitor<void> {
 public:
-    unshard_visitor_t(const std::vector<read_response_t> &_responses, 
+    unshard_visitor_t(const read_response_t *_responses, 
+                      size_t _count,
                       read_response_t *_response_out, context_t *ctx) 
-        : responses(_responses), response_out(_response_out),
+        : responses(_responses), count(_count), response_out(_response_out),
           env(ctx->pool_group,
               ctx->ns_repo,
               ctx->cross_thread_namespace_watchables[get_thread_id()].get()->get_watchable(),
@@ -206,8 +197,7 @@
     { }
 
     void operator()(const point_read_t &) {
-        rassert(responses.size() == 1);
->>>>>>> e37c2205
+        rassert(count == 1);
         rassert(boost::get<point_read_response_t>(&responses[0].response));
         *response_out = responses[0];
     }
@@ -217,24 +207,12 @@
         response_out->response = rget_read_response_t();
         rget_read_response_t &rg_response = boost::get<rget_read_response_t>(response_out->response);
         rg_response.truncated = false;
-<<<<<<< HEAD
-        rg_response.key_range = get_region().inner;
-        rg_response.last_considered_key = get_region().inner.left;
-
-        if (!rg->terminal) {
-            //A vanilla range get
-            rg_response.result = stream_t();
-            stream_t *res_stream = boost::get<stream_t>(&rg_response.result);
-            for(size_t i = 0; i < count; ++i) {
-=======
         rg_response.key_range = read_t(rg).get_region().inner;
         rg_response.last_considered_key = read_t(rg).get_region().inner.left;
-        typedef std::vector<read_response_t>::const_iterator rri_t;
 
         try {
             /* First check to see if any of the responses we're unsharding threw. */
-            for(rri_t i = responses.begin(); i != responses.end(); ++i) {
->>>>>>> e37c2205
+            for(size_t i = 0; i < count; ++i) {
                 // TODO: we're ignoring the limit when recombining.
                 const rget_read_response_t *_rr = boost::get<rget_read_response_t>(&responses[i].response);
                 rassert(_rr);
@@ -243,24 +221,14 @@
                     throw *e;
                 }
             }
-<<<<<<< HEAD
-        } else if (const Builtin_GroupedMapReduce *gmr = boost::get<Builtin_GroupedMapReduce>(&*rg->terminal)) {
-            //GroupedMapreduce
-            rg_response.result = groups_t();
-            groups_t *res_groups = boost::get<groups_t>(&rg_response.result);
-            for(size_t i = 0; i < count; ++i) {
-                const rget_read_response_t *_rr = boost::get<rget_read_response_t>(&responses[i].response);
-                guarantee(_rr);
-=======
->>>>>>> e37c2205
 
             if (!rg.terminal) {
                 //A vanilla range get
                 rg_response.result = stream_t();
                 stream_t *res_stream = boost::get<stream_t>(&rg_response.result);
-                for(rri_t i = responses.begin(); i != responses.end(); ++i) {
+                for(size_t i = 0; i < count; ++i) {
                     // TODO: we're ignoring the limit when recombining.
-                    const rget_read_response_t *_rr = boost::get<rget_read_response_t>(&i->response);
+                    const rget_read_response_t *_rr = boost::get<rget_read_response_t>(&responses[i].response);
                     rassert(_rr);
 
                     const stream_t *stream = boost::get<stream_t>(&(_rr->result));
@@ -275,8 +243,8 @@
                 //GroupedMapreduce
                 rg_response.result = groups_t();
                 groups_t *res_groups = boost::get<groups_t>(&rg_response.result);
-                for(rri_t i = responses.begin(); i != responses.end(); ++i) {
-                    const rget_read_response_t *_rr = boost::get<rget_read_response_t>(&i->response);
+                for(size_t i = 0; i < count; ++i) {
+                    const rget_read_response_t *_rr = boost::get<rget_read_response_t>(&responses[i].response);
                     guarantee(_rr);
 
                     const groups_t *groups = boost::get<groups_t>(&(_rr->result));
@@ -303,8 +271,8 @@
                 Term base = r->base();
                 *res_atom = eval(&base, &env, backtrace);
 
-                for(rri_t i = responses.begin(); i != responses.end(); ++i) {
-                    const rget_read_response_t *_rr = boost::get<rget_read_response_t>(&i->response);
+                for(size_t i = 0; i < count; ++i) {
+                    const rget_read_response_t *_rr = boost::get<rget_read_response_t>(&responses[i].response);
                     guarantee(_rr);
 
                     const atom_t *atom = boost::get<atom_t>(&(_rr->result));
@@ -320,17 +288,11 @@
                 length_t *res_length = boost::get<length_t>(&rg_response.result);
                 res_length->length = 0;
 
-                for(rri_t i = responses.begin(); i != responses.end(); ++i) {
-                    const rget_read_response_t *_rr = boost::get<rget_read_response_t>(&i->response);
+                for(size_t i = 0; i < count; ++i) {
+                    const rget_read_response_t *_rr = boost::get<rget_read_response_t>(&responses[i].response);
                     guarantee(_rr);
 
                     const length_t *length = boost::get<length_t>(&(_rr->result));
-
-<<<<<<< HEAD
-            for(size_t i = 0; i < count; ++i) {
-                const rget_read_response_t *_rr = boost::get<rget_read_response_t>(&responses[i].response);
-                guarantee(_rr);
-=======
                     res_length->length += length->length;
                 }
             } else if (boost::get<WriteQuery_ForEach>(&*rg.terminal)) {
@@ -338,13 +300,11 @@
                 inserted_t *res_inserted = boost::get<inserted_t>(&rg_response.result);
                 res_inserted->inserted = 0;
 
-                for(rri_t i = responses.begin(); i != responses.end(); ++i) {
-                    const rget_read_response_t *_rr = boost::get<rget_read_response_t>(&i->response);
+                for(size_t i = 0; i < count; ++i) {
+                    const rget_read_response_t *_rr = boost::get<rget_read_response_t>(&responses[i].response);
                     guarantee(_rr);
->>>>>>> e37c2205
 
                     const inserted_t *inserted = boost::get<inserted_t>(&(_rr->result));
-
                     res_inserted->inserted += inserted->inserted;
                 }
             } else {
@@ -353,34 +313,21 @@
         } catch (const runtime_exc_t &e) {
             rg_response.result = e;
         }
-
-<<<<<<< HEAD
-            for(size_t i = 0; i < count; ++i) {
-                const rget_read_response_t *_rr = boost::get<rget_read_response_t>(&responses[i].response);
-                guarantee(_rr);
-=======
-    }
->>>>>>> e37c2205
+    }
 
     void operator()(const distribution_read_t &) {
-        rassert(responses.size() > 0);
+        rassert(count > 0);
         rassert(boost::get<distribution_read_response_t>(&responses[0].response));
-        rassert(responses.size() == 1 || boost::get<distribution_read_response_t>(&responses[1].response));
+        rassert(count == 1 || boost::get<distribution_read_response_t>(&responses[1].response));
 
         // Asserts that we don't look like a hash-sharded thing.
-        rassert(!(responses.size() > 1
+        rassert(!(count > 1
                   && boost::get<distribution_read_response_t>(&responses[0].response)->key_counts.begin()->first == boost::get<distribution_read_response_t>(&responses[1].response)->key_counts.begin()->first));
 
-<<<<<<< HEAD
-            for(size_t i = 0; i < count; ++i) {
-                const rget_read_response_t *_rr = boost::get<rget_read_response_t>(&responses[i].response);
-                guarantee(_rr);
-=======
         response_out->response = distribution_read_response_t();
         distribution_read_response_t *response = boost::get<distribution_read_response_t>(&response_out->response);
->>>>>>> e37c2205
-
-        for (int i = 0, e = responses.size(); i < e; i++) {
+
+        for (size_t i = 0; i < count; i++) {
             const distribution_read_response_t *response_piece = boost::get<distribution_read_response_t>(&responses[i].response);
             rassert(response_piece, "Bad boost::get\n");
 
@@ -398,13 +345,14 @@
     }
 
 private:
-    const std::vector<read_response_t> &responses;
+    const read_response_t *responses;
+    size_t count;
     read_response_t *response_out;
     query_language::runtime_environment_t env;
 };
 
-void read_t::unshard(std::vector<read_response_t> responses, read_response_t *response, context_t *ctx) const THROWS_NOTHING {
-    unshard_visitor_t v(responses, response, ctx);
+void read_t::unshard(read_response_t *responses, size_t count, read_response_t *response, context_t *ctx) const THROWS_NOTHING {
+    unshard_visitor_t v(responses, count, response, ctx);
     boost::apply_visitor(v, read);
 }
 
@@ -413,21 +361,12 @@
     return a.first < b.first;
 }
 
-<<<<<<< HEAD
-void read_t::multistore_unshard(read_response_t *responses, size_t count, read_response_t *response, context_t *ctx) const THROWS_NOTHING {
-    boost::shared_ptr<js::runner_t> js_runner = boost::make_shared<js::runner_t>();
-    query_language::runtime_environment_t env(ctx->pool_group, ctx->ns_repo, ctx->semilattice_metadata, js_runner, &ctx->interruptor, ctx->machine_id);
-
-    const point_read_t *pr = boost::get<point_read_t>(&read);
-    const rget_read_t *rg = boost::get<rget_read_t>(&read);
-    if (pr) {
-        rassert(count == 1);
-=======
 class multistore_unshard_visitor_t : public boost::static_visitor<void> {
 public:
-    multistore_unshard_visitor_t(const std::vector<read_response_t> &_responses, 
+    multistore_unshard_visitor_t(const read_response_t *_responses, 
+                                 size_t _count,
                                  read_response_t *_response_out, context_t *ctx) 
-        : responses(_responses), response_out(_response_out),
+        : responses(_responses), count(_count), response_out(_response_out),
           env(ctx->pool_group,
               ctx->ns_repo,
               ctx->cross_thread_namespace_watchables[get_thread_id()].get()->get_watchable(),
@@ -439,8 +378,7 @@
     { }
 
     void operator()(const point_read_t &) {
-        rassert(responses.size() == 1);
->>>>>>> e37c2205
+        rassert(count == 1);
         rassert(boost::get<point_read_response_t>(&responses[0].response));
         *response_out = responses[0];
     }
@@ -450,58 +388,14 @@
         response_out->response = rget_read_response_t();
         rget_read_response_t &rg_response = boost::get<rget_read_response_t>(response_out->response);
         rg_response.truncated = false;
-<<<<<<< HEAD
-        rg_response.key_range = get_region().inner;
-        rg_response.last_considered_key = get_region().inner.left;
-
-        if (!rg->terminal) {
-            //A vanilla range get (or filter or map)
-            rg_response.result = stream_t(); //Set the response to have the correct result type
-            stream_t *res_stream = boost::get<stream_t>(&rg_response.result);
-
-            /* An annoyance occurs. We have results from several different hash
-             * shards. We must figure out what the last considered key is,
-             * however that value must be the last considered key for all of
-             * the hash shards, thus we have to take the minimum of all the
-             * shards last considered keys. Observe the picture:
-             *
-             *              A - - - - - - - - - - - - - - - Z
-             * hash shard 1     | -        - -  -  -  |
-             * hash shard 2     |  --       -    -   -|
-             * hash shard 3     |     --- -   -       |
-             * hash shard 4     |-   -         -  - - |
-             *
-             * Here each shard has returned 5 keys. (Each - is a key). Now the
-             * question is what is the last considered key?
-             *
-             *              A - - - - - - - - - - - - - - - Z
-             * hash shard 1     | -        - -  -  -  |
-             * hash shard 2     |  --       -    -   a|
-             * hash shard 3     |     --- -   b       |
-             * hash shard 4     |-   -         -  - - |
-             *
-             * Is it "a" or "b"? The answer is "b"? If we picked "a" then the
-             * next request we got would have "a" as the left side of the
-             * range. And we could miss keys in hash shard 3.
-             */
-
-            /* Figure out what the last considered key actually is. */
-            rg_response.last_considered_key = get_region().inner.last_key_in_range();
-
-            for (size_t i = 0; i < count; ++i) {
-                const rget_read_response_t *_rr = boost::get<rget_read_response_t>(&responses[i].response);
-                guarantee(_rr);
-=======
         rg_response.key_range = read_t(rg).get_region().inner;
         rg_response.last_considered_key = read_t(rg).get_region().inner.left;
-        typedef std::vector<read_response_t>::const_iterator rri_t;
->>>>>>> e37c2205
 
         try {
             /* First check to see if any of the responses we're unsharding threw. */
-            for(rri_t i = responses.begin(); i != responses.end(); ++i) {
+            for(size_t i = 0; i < count; ++i) {
                 // TODO: we're ignoring the limit when recombining.
-                const rget_read_response_t *_rr = boost::get<rget_read_response_t>(&i->response);
+                const rget_read_response_t *_rr = boost::get<rget_read_response_t>(&responses[i].response);
                 rassert(_rr);
 
                 if (const runtime_exc_t *e = boost::get<runtime_exc_t>(&(_rr->result))) {
@@ -543,8 +437,8 @@
                 /* Figure out what the last considered key actually is. */
                 rg_response.last_considered_key = read_t(rg).get_region().inner.last_key_in_range();
 
-                for (rri_t i = responses.begin(); i != responses.end(); ++i) {
-                    const rget_read_response_t *_rr = boost::get<rget_read_response_t>(&i->response);
+                for (size_t i = 0; i < count; ++i) {
+                    const rget_read_response_t *_rr = boost::get<rget_read_response_t>(&responses[i].response);
                     guarantee(_rr);
 
                     const stream_t *stream = boost::get<stream_t>(&(_rr->result));
@@ -558,17 +452,10 @@
                     }
                 }
 
-<<<<<<< HEAD
-            for (size_t i = 0; i < count; ++i) {
-                // TODO: we're ignoring the limit when recombining.
-                const rget_read_response_t *_rr = boost::get<rget_read_response_t>(&responses[i].response);
-                rassert(_rr);
-=======
-                for (rri_t i = responses.begin(); i != responses.end(); ++i) {
+                for (size_t i = 0; i < count; ++i) {
                     // TODO: we're ignoring the limit when recombining.
-                    const rget_read_response_t *_rr = boost::get<rget_read_response_t>(&i->response);
+                    const rget_read_response_t *_rr = boost::get<rget_read_response_t>(&responses[i].response);
                     rassert(_rr);
->>>>>>> e37c2205
 
                     const stream_t *stream = boost::get<stream_t>(&(_rr->result));
 
@@ -581,18 +468,6 @@
                         }
                     }
 
-<<<<<<< HEAD
-                //res_stream->insert(res_stream->end(), stream->begin(), stream->end());
-                rg_response.truncated = rg_response.truncated || _rr->truncated;
-            }
-        } else if (const Builtin_GroupedMapReduce *gmr = boost::get<Builtin_GroupedMapReduce>(&*rg->terminal)) {
-            //GroupedMapreduce
-            rg_response.result = groups_t();
-            groups_t *res_groups = boost::get<groups_t>(&rg_response.result);
-            for (size_t i = 0; i < count; ++i) {
-                const rget_read_response_t *_rr = boost::get<rget_read_response_t>(&responses[i].response);
-                guarantee(_rr);
-=======
                     //res_stream->insert(res_stream->end(), stream->begin(), stream->end());
                     rg_response.truncated = rg_response.truncated || _rr->truncated;
                 }
@@ -600,8 +475,8 @@
                 //GroupedMapreduce
                 rg_response.result = groups_t();
                 groups_t *res_groups = boost::get<groups_t>(&rg_response.result);
-                for(rri_t i = responses.begin(); i != responses.end(); ++i) {
-                    const rget_read_response_t *_rr = boost::get<rget_read_response_t>(&i->response);
+                for(size_t i = 0; i < count; ++i) {
+                    const rget_read_response_t *_rr = boost::get<rget_read_response_t>(&responses[i].response);
                     guarantee(_rr);
 
                     const groups_t *groups = boost::get<groups_t>(&(_rr->result));
@@ -622,15 +497,14 @@
                 //Normal Mapreduce
                 rg_response.result = atom_t();
                 atom_t *res_atom = boost::get<atom_t>(&rg_response.result);
->>>>>>> e37c2205
 
                 query_language::backtrace_t backtrace;
 
                 Term base = r->base();
                 *res_atom = eval(&base, &env, backtrace);
 
-                for(rri_t i = responses.begin(); i != responses.end(); ++i) {
-                    const rget_read_response_t *_rr = boost::get<rget_read_response_t>(&i->response);
+                for(size_t i = 0; i < count; ++i) {
+                    const rget_read_response_t *_rr = boost::get<rget_read_response_t>(&responses[i].response);
                     guarantee(_rr);
 
                     const atom_t *atom = boost::get<atom_t>(&(_rr->result));
@@ -646,17 +520,12 @@
                 length_t *res_length = boost::get<length_t>(&rg_response.result);
                 res_length->length = 0;
 
-                for(rri_t i = responses.begin(); i != responses.end(); ++i) {
-                    const rget_read_response_t *_rr = boost::get<rget_read_response_t>(&i->response);
+                for(size_t i = 0; i < count; ++i) {
+                    const rget_read_response_t *_rr = boost::get<rget_read_response_t>(&responses[i].response);
                     guarantee(_rr);
 
                     const length_t *length = boost::get<length_t>(&(_rr->result));
 
-<<<<<<< HEAD
-            for (size_t i = 0; i < count; ++i) {
-                const rget_read_response_t *_rr = boost::get<rget_read_response_t>(&responses[i].response);
-                guarantee(_rr);
-=======
                     res_length->length += length->length;
                 }
             } else if (boost::get<WriteQuery_ForEach>(&*rg.terminal)) {
@@ -664,10 +533,9 @@
                 inserted_t *res_inserted = boost::get<inserted_t>(&rg_response.result);
                 res_inserted->inserted = 0;
 
-                for(rri_t i = responses.begin(); i != responses.end(); ++i) {
-                    const rget_read_response_t *_rr = boost::get<rget_read_response_t>(&i->response);
+                for(size_t i = 0; i < count; ++i) {
+                    const rget_read_response_t *_rr = boost::get<rget_read_response_t>(&responses[i].response);
                     guarantee(_rr);
->>>>>>> e37c2205
 
                     const inserted_t *inserted = boost::get<inserted_t>(&(_rr->result));
 
@@ -681,35 +549,23 @@
         }
     }
 
-<<<<<<< HEAD
-            for (size_t i = 0; i < count; ++i) {
-                const rget_read_response_t *_rr = boost::get<rget_read_response_t>(&responses[i].response);
-                guarantee(_rr);
-=======
     void operator()(const distribution_read_t &) {
-        rassert(responses.size() > 0);
+        rassert(count > 0);
         rassert(boost::get<distribution_read_response_t>(&responses[0].response));
-        rassert(responses.size() == 1 || boost::get<distribution_read_response_t>(&responses[1].response));
->>>>>>> e37c2205
+        rassert(count == 1 || boost::get<distribution_read_response_t>(&responses[1].response));
 
         // These test properties of distribution queries sharded by hash rather than key.
-        rassert(responses.size() > 1);
+        rassert(count > 1);
         rassert(boost::get<distribution_read_response_t>(&responses[0].response)->key_counts.begin()->first == boost::get<distribution_read_response_t>(&responses[1].response)->key_counts.begin()->first);
 
         response_out->response = distribution_read_response_t();
         distribution_read_response_t *response = boost::get<distribution_read_response_t>(&response_out->response);
 
-<<<<<<< HEAD
-            for (size_t i = 0; i < count; ++i) {
-                const rget_read_response_t *_rr = boost::get<rget_read_response_t>(&responses[i].response);
-                guarantee(_rr);
-=======
         int64_t total_num_keys = 0;
-        rassert(responses.size() > 0);
->>>>>>> e37c2205
+        rassert(count > 0);
 
         int64_t total_keys_in_res = 0;
-        for (int i = 0, e = responses.size(); i < e; ++i) {
+        for (size_t i = 0; i < count; ++i) {
             const distribution_read_response_t *response_piece = boost::get<distribution_read_response_t>(&responses[i].response);
             rassert(response_piece, "Bad boost::get\n");
 
@@ -744,13 +600,14 @@
     }
 
 private:
-    const std::vector<read_response_t> &responses;
+    const read_response_t *responses;
+    size_t count;
     read_response_t *response_out;
     query_language::runtime_environment_t env;
 };
 
-void read_t::multistore_unshard(std::vector<read_response_t> responses, read_response_t *response, context_t *ctx) const THROWS_NOTHING {
-    multistore_unshard_visitor_t v(responses, response, ctx);
+void read_t::multistore_unshard(read_response_t *responses, size_t count, read_response_t *response, context_t *ctx) const THROWS_NOTHING {
+    multistore_unshard_visitor_t v(responses, count, response, ctx);
     boost::apply_visitor(v, read);
 }
 
