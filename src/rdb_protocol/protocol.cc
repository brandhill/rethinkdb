--- conflicted
+++ resolved
@@ -203,15 +203,9 @@
             previous_size = mod_queue->size();
 
             if (mod_queue->size() == 0) {
-<<<<<<< HEAD
-                for (std::set<uuid_u>::iterator it = sindexes_to_bring_up_to_date.begin();
+                for (auto it = sindexes_to_bring_up_to_date.begin();
                      it != sindexes_to_bring_up_to_date.end(); ++it) {
                     store->mark_index_up_to_date(*it, queue_txn.get(), queue_sindex_block.get());
-=======
-                for (auto it = sindexes_to_bring_up_to_date.begin();
-                        it != sindexes_to_bring_up_to_date.end(); ++it) {
-                        store->mark_index_up_to_date(*it, queue_txn.get(), queue_sindex_block.get());
->>>>>>> 006bd926
                 }
                 store->deregister_sindex_queue(mod_queue.get(), &acq);
                 break;
