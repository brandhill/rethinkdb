#ifndef RDB_PROTOCOL_DATUM_STREAM_HPP_
#define RDB_PROTOCOL_DATUM_STREAM_HPP_

#include <algorithm>
#include <vector>

#include "rdb_protocol/stream.hpp"

namespace query_language {
class json_stream_t;
}

namespace ql {

class datum_stream_t : public single_threaded_shared_mixin_t<datum_stream_t>, public pb_rcheckable_t {
public:
<<<<<<< HEAD
    datum_stream_t(env_t *_env, const pb_rcheckable_t *bt_src)
        : pb_rcheckable_t(bt_src), env(_env) {
=======
    datum_stream_t(env_t *_env, const pb_rcheckable_t *backtrace_source)
        : pb_rcheckable_t(backtrace_source), env(_env) {
>>>>>>> f8e2ad76
        guarantee(env);
    }
    virtual ~datum_stream_t() { }

    // stream -> stream
    virtual counted_t<datum_stream_t> filter(counted_t<func_t> f) = 0;
    virtual counted_t<datum_stream_t> map(counted_t<func_t> f) = 0;
    virtual counted_t<datum_stream_t> concatmap(counted_t<func_t> f) = 0;

    // stream -> atom
    virtual counted_t<const datum_t> count() = 0;
    virtual counted_t<const datum_t> reduce(counted_t<val_t> base_val, counted_t<func_t> f) = 0;
    virtual counted_t<const datum_t> gmr(counted_t<func_t> g, counted_t<func_t> m, counted_t<const datum_t> d, counted_t<func_t> r) = 0;

    // stream -> stream (always eager)
    counted_t<datum_stream_t> slice(size_t l, size_t r);
    counted_t<datum_stream_t> zip();

<<<<<<< HEAD
    // Returns NULL if stream is lazy.
    virtual counted_t<const datum_t> as_array() = 0;

    // Gets the next element from the stream.  (Wrapper around `next_impl`.)
    counted_t<const datum_t> next();
private:
    virtual counted_t<const datum_t> next_impl() = 0;
=======
    // Returns false or NULL respectively if stream is lazy.
    virtual bool is_array() = 0;
    virtual const datum_t *as_array() = 0;

    // Gets the next element from the stream.  (Wrapper around `next_impl`.)
    const datum_t *next();

    // Gets the next elements from the stream.  (Returns zero elements only when
    // the end of the stream has been reached.  Otherwise, returns at least one
    // element.)  (Wrapper around `next_batch_impl`.)
    std::vector<const datum_t *> next_batch();

>>>>>>> f8e2ad76
protected:
    env_t *env;

private:
    static const size_t MAX_BATCH_SIZE = 100;

    // Returns NULL upon end of stream.
    virtual const datum_t *next_impl() = 0;
};

counted_t<datum_stream_t> slice(env_t *env, counted_t<datum_stream_t> slicee, size_t left, size_t right);
counted_t<datum_stream_t> zip(env_t *env, counted_t<datum_stream_t> zippee);

class eager_datum_stream_t : public datum_stream_t {
public:
<<<<<<< HEAD
    eager_datum_stream_t(env_t *env, const pb_rcheckable_t *bt_src)
        : datum_stream_t(env, bt_src) { }
=======
    eager_datum_stream_t(env_t *env, const pb_rcheckable_t *backtrace_source)
        : datum_stream_t(env, backtrace_source) { }
>>>>>>> f8e2ad76

    virtual counted_t<datum_stream_t> filter(counted_t<func_t> f);
    virtual counted_t<datum_stream_t> map(counted_t<func_t> f);
    virtual counted_t<datum_stream_t> concatmap(counted_t<func_t> f);

    virtual counted_t<const datum_t> count();
    virtual counted_t<const datum_t> reduce(counted_t<val_t> base_val, counted_t<func_t> f);
    virtual counted_t<const datum_t> gmr(counted_t<func_t> g, counted_t<func_t> m, counted_t<const datum_t> d, counted_t<func_t> r);

<<<<<<< HEAD
    virtual counted_t<const datum_t> as_array();
=======
    virtual bool is_array() { return true; }
    virtual const datum_t *as_array();
>>>>>>> f8e2ad76
};

class wrapper_datum_stream_t : public eager_datum_stream_t {
public:
    wrapper_datum_stream_t(env_t *env, datum_stream_t *_src)
        : eager_datum_stream_t(env, _src), src(_src) { }
    virtual bool is_array() { return src->is_array(); }
    virtual const datum_t *as_array() {
        return is_array() ? eager_datum_stream_t::as_array() : NULL;
    }
    datum_stream_t *src_stream() { return src; }
private:
    datum_stream_t *src;
};

class map_datum_stream_t : public eager_datum_stream_t {
public:
<<<<<<< HEAD
    map_datum_stream_t(env_t *env, counted_t<func_t> _f, counted_t<datum_stream_t> _src)
        : eager_datum_stream_t(env, _src.get()), f(_f), src(_src) {
        guarantee(f && src);
    }
    virtual counted_t<const datum_t> next_impl();
private:
    counted_t<func_t> f;
    counted_t<datum_stream_t> src;
=======
    map_datum_stream_t(env_t *env, func_t *_f, datum_stream_t *_source)
        : eager_datum_stream_t(env, _source), f(_f), source(_source) {
        guarantee(f != NULL && source != NULL);
    }

private:
    const datum_t *next_impl();

    func_t *f;
    datum_stream_t *source;
>>>>>>> f8e2ad76
};

class filter_datum_stream_t : public eager_datum_stream_t {
public:
<<<<<<< HEAD
    filter_datum_stream_t(env_t *env, counted_t<func_t> _f, counted_t<datum_stream_t> _src)
        : eager_datum_stream_t(env, _src.get()), f(_f), src(_src) {
        guarantee(f && src);
    }
    virtual counted_t<const datum_t> next_impl();
private:
    counted_t<func_t> f;
    counted_t<datum_stream_t> src;
=======
    filter_datum_stream_t(env_t *env, func_t *_f, datum_stream_t *_source)
        : eager_datum_stream_t(env, _source), f(_f), source(_source) {
        guarantee(f && source);
    }

private:
    const datum_t *next_impl();

    func_t *f;
    datum_stream_t *source;
>>>>>>> f8e2ad76
};

class concatmap_datum_stream_t : public eager_datum_stream_t {
public:
<<<<<<< HEAD
    concatmap_datum_stream_t(env_t *env, counted_t<func_t> _f, counted_t<datum_stream_t> _src)
        : eager_datum_stream_t(env, _src.get()), f(_f), src(_src), subsrc(0) {
        guarantee(f && src);
    }
    virtual counted_t<const datum_t> next_impl();
private:
    counted_t<func_t> f;
    counted_t<datum_stream_t> src;
    counted_t<datum_stream_t> subsrc;
=======
    concatmap_datum_stream_t(env_t *env, func_t *_f, datum_stream_t *_source)
        : eager_datum_stream_t(env, _source), f(_f), source(_source), subsource(NULL) {
        guarantee(f != NULL && source != NULL);
    }
private:
    const datum_t *next_impl();

    func_t *f;
    datum_stream_t *source;
    datum_stream_t *subsource;
>>>>>>> f8e2ad76
};

class lazy_datum_stream_t : public datum_stream_t {
public:
    lazy_datum_stream_t(env_t *env, bool use_outdated,
                        namespace_repo_t<rdb_protocol_t>::access_t *ns_access,
                        const pb_rcheckable_t *bt_src);
<<<<<<< HEAD
    virtual counted_t<datum_stream_t> filter(counted_t<func_t> f);
    virtual counted_t<datum_stream_t> map(counted_t<func_t> f);
    virtual counted_t<datum_stream_t> concatmap(counted_t<func_t> f);

    virtual counted_t<const datum_t> count();
    virtual counted_t<const datum_t> reduce(counted_t<val_t> base_val, counted_t<func_t> f);
    virtual counted_t<const datum_t> gmr(counted_t<func_t> g, counted_t<func_t> m, counted_t<const datum_t> d, counted_t<func_t> r);
    virtual counted_t<const datum_t> next_impl();
    virtual counted_t<const datum_t> as_array() { return counted_t<const datum_t>(); } // cannot be converted implicitly
=======
    lazy_datum_stream_t(env_t *env, bool use_outdated,
                        namespace_repo_t<rdb_protocol_t>::access_t *ns_access,
                        const datum_t *pval, const std::string &sindex_id,
                        const pb_rcheckable_t *bt_src);
    virtual datum_stream_t *filter(func_t *f);
    virtual datum_stream_t *map(func_t *f);
    virtual datum_stream_t *concatmap(func_t *f);

    virtual const datum_t *count();
    virtual const datum_t *reduce(val_t *base_val, func_t *f);
    virtual const datum_t *gmr(func_t *g, func_t *m, const datum_t *base, func_t *r);
    virtual bool is_array() { return false; }
    virtual const datum_t *as_array() { return NULL; } // cannot be converted implicitly
>>>>>>> f8e2ad76
private:
    const datum_t *next_impl();

    explicit lazy_datum_stream_t(const lazy_datum_stream_t *src);
    // To make the 1.4 release, this class was basically made into a shim
    // between the datum logic and the original json streams.
    boost::shared_ptr<query_language::json_stream_t> json_stream;

    // These are used on the json streams.  They're in the class instead of
    // being locally allocated because it makes debugging easier.
<<<<<<< HEAD
    rdb_protocol_details::transform_variant_t trans;
    rdb_protocol_details::terminal_variant_t terminal;
    query_language::scopes_t _s;
    query_language::backtrace_t _b;

    template<class T>
    void run_terminal(T t); // only used in datum_stream.cc
    std::vector<counted_t<const datum_t> > shard_data; // used by run_terminal
=======

    rdb_protocol_t::rget_read_response_t::result_t run_terminal(const rdb_protocol_details::terminal_variant_t &t);
>>>>>>> f8e2ad76
};

class array_datum_stream_t : public eager_datum_stream_t {
public:
<<<<<<< HEAD
    array_datum_stream_t(env_t *env, counted_t<const datum_t> _arr, const pb_rcheckable_t *bt_src);
    virtual counted_t<const datum_t> next_impl();
=======
    array_datum_stream_t(env_t *env, const datum_t *_arr, const pb_rcheckable_t *bt_src);

>>>>>>> f8e2ad76
private:
    const datum_t *next_impl();

    size_t index;
    counted_t<const datum_t> arr;
};

class slice_datum_stream_t : public wrapper_datum_stream_t {
public:
<<<<<<< HEAD
    slice_datum_stream_t(env_t *_env, size_t _l, size_t _r, counted_t<datum_stream_t> _src);
    virtual counted_t<const datum_t> next_impl();
=======
    slice_datum_stream_t(env_t *env, size_t left, size_t right, datum_stream_t *src);
>>>>>>> f8e2ad76
private:
    const datum_t *next_impl();
    env_t *env;
<<<<<<< HEAD
    size_t ind, l, r;
    counted_t<datum_stream_t> src;
=======
    size_t index, left, right;
>>>>>>> f8e2ad76
};

class zip_datum_stream_t : public wrapper_datum_stream_t {
public:
<<<<<<< HEAD
    zip_datum_stream_t(env_t *_env, counted_t<datum_stream_t> _src);
    virtual counted_t<const datum_t> next_impl();
=======
    zip_datum_stream_t(env_t *env, datum_stream_t *src);
>>>>>>> f8e2ad76
private:
    const datum_t *next_impl();
    env_t *env;
<<<<<<< HEAD
    counted_t<datum_stream_t> src;
=======
>>>>>>> f8e2ad76
};

// This has to be constructed explicitly rather than invoking `.sort()`.  There
// was a good reason for this involving header dependencies, but I don't
// remember exactly what it was.
static const size_t sort_el_limit = 1000000; // maximum number of elements we'll sort
template<class T>
class sort_datum_stream_t : public eager_datum_stream_t {
public:
    sort_datum_stream_t(env_t *env, const T &_lt_cmp, counted_t<datum_stream_t> _src,
                        const pb_rcheckable_t *bt_src)
        : eager_datum_stream_t(env, bt_src), lt_cmp(_lt_cmp),
          src(_src), data_index(-1), is_arr_(false) {
        guarantee(src);
        load_data();
    }
<<<<<<< HEAD
    virtual counted_t<const datum_t> next_impl() {
        maybe_load_data();
        r_sanity_check(data_index >= 0);
        // RSI this static cast, data_index is an int
        if (data_index >= static_cast<int>(data.size())) return counted_t<const datum_t>();
        //                ^^^^^^^^^^^^^^^^ this is safe because of `maybe_load_data`
        return data[data_index++];
    }
private:
    virtual counted_t<const datum_t> as_array() {
        return is_arr() ? eager_datum_stream_t::as_array() : counted_t<const datum_t>();
=======
    const datum_t *next_impl() {
        r_sanity_check(data_index >= 0);
        if (data_index >= static_cast<int>(data.size())) {
            //            ^^^^^^^^^^^^^^^^ this is safe because of `load_data`
            return NULL;
        } else {
            const datum_t *ret = data[data_index];
            ++data_index;
            return ret;
        }
    }
private:
    virtual const datum_t *as_array() {
        return is_arr() ? eager_datum_stream_t::as_array() : NULL;
>>>>>>> f8e2ad76
    }
    bool is_arr() {
        return is_arr_;
    }
    void load_data() {
        if (data_index != -1) return;
        data_index = 0;
        if (counted_t<const datum_t> arr = src->as_array()) {
            is_arr_ = true;
            rcheck(arr->size() <= sort_el_limit,
                   strprintf("Can only sort at most %zu elements.",
                             sort_el_limit));
            for (size_t i = 0; i < arr->size(); ++i) {
                data.push_back(arr->get(i));
            }
        } else {
            is_arr_ = false;
            size_t sort_els = 0;
            while (counted_t<const datum_t> d = src->next()) {
                rcheck(++sort_els <= sort_el_limit,
                       strprintf("Can only sort at most %zu elements.",
                                 sort_el_limit));
                data.push_back(d);
            }
        }
        std::sort(data.begin(), data.end(), lt_cmp);
    }
    T lt_cmp;
    counted_t<datum_stream_t> src;

    int data_index;
    std::vector<counted_t<const datum_t> > data;
    bool is_arr_;
};

class union_datum_stream_t : public eager_datum_stream_t {
public:
    union_datum_stream_t(env_t *env, const std::vector<counted_t<datum_stream_t> > &_streams,
                         const pb_rcheckable_t *bt_src)
        : eager_datum_stream_t(env, bt_src), streams(_streams), streams_index(0) { }
<<<<<<< HEAD
    virtual counted_t<const datum_t> next_impl();
private:
    std::vector<counted_t<datum_stream_t> > streams;
=======
private:
    const datum_t *next_impl();

    std::vector<datum_stream_t *> streams;
>>>>>>> f8e2ad76
    size_t streams_index;
};

} // namespace ql

#endif // RDB_PROTOCOL_DATUM_STREAM_HPP_<|MERGE_RESOLUTION|>--- conflicted
+++ resolved
@@ -14,13 +14,8 @@
 
 class datum_stream_t : public single_threaded_shared_mixin_t<datum_stream_t>, public pb_rcheckable_t {
 public:
-<<<<<<< HEAD
     datum_stream_t(env_t *_env, const pb_rcheckable_t *bt_src)
         : pb_rcheckable_t(bt_src), env(_env) {
-=======
-    datum_stream_t(env_t *_env, const pb_rcheckable_t *backtrace_source)
-        : pb_rcheckable_t(backtrace_source), env(_env) {
->>>>>>> f8e2ad76
         guarantee(env);
     }
     virtual ~datum_stream_t() { }
@@ -39,28 +34,18 @@
     counted_t<datum_stream_t> slice(size_t l, size_t r);
     counted_t<datum_stream_t> zip();
 
-<<<<<<< HEAD
-    // Returns NULL if stream is lazy.
+    // Returns false or NULL respectively if stream is lazy.
+    virtual bool is_array() = 0;
     virtual counted_t<const datum_t> as_array() = 0;
 
     // Gets the next element from the stream.  (Wrapper around `next_impl`.)
     counted_t<const datum_t> next();
-private:
-    virtual counted_t<const datum_t> next_impl() = 0;
-=======
-    // Returns false or NULL respectively if stream is lazy.
-    virtual bool is_array() = 0;
-    virtual const datum_t *as_array() = 0;
-
-    // Gets the next element from the stream.  (Wrapper around `next_impl`.)
-    const datum_t *next();
 
     // Gets the next elements from the stream.  (Returns zero elements only when
     // the end of the stream has been reached.  Otherwise, returns at least one
     // element.)  (Wrapper around `next_batch_impl`.)
-    std::vector<const datum_t *> next_batch();
-
->>>>>>> f8e2ad76
+    std::vector<counted_t<const datum_t> > next_batch();
+
 protected:
     env_t *env;
 
@@ -68,7 +53,7 @@
     static const size_t MAX_BATCH_SIZE = 100;
 
     // Returns NULL upon end of stream.
-    virtual const datum_t *next_impl() = 0;
+    virtual counted_t<const datum_t> next_impl() = 0;
 };
 
 counted_t<datum_stream_t> slice(env_t *env, counted_t<datum_stream_t> slicee, size_t left, size_t right);
@@ -76,13 +61,8 @@
 
 class eager_datum_stream_t : public datum_stream_t {
 public:
-<<<<<<< HEAD
     eager_datum_stream_t(env_t *env, const pb_rcheckable_t *bt_src)
         : datum_stream_t(env, bt_src) { }
-=======
-    eager_datum_stream_t(env_t *env, const pb_rcheckable_t *backtrace_source)
-        : datum_stream_t(env, backtrace_source) { }
->>>>>>> f8e2ad76
 
     virtual counted_t<datum_stream_t> filter(counted_t<func_t> f);
     virtual counted_t<datum_stream_t> map(counted_t<func_t> f);
@@ -92,101 +72,64 @@
     virtual counted_t<const datum_t> reduce(counted_t<val_t> base_val, counted_t<func_t> f);
     virtual counted_t<const datum_t> gmr(counted_t<func_t> g, counted_t<func_t> m, counted_t<const datum_t> d, counted_t<func_t> r);
 
-<<<<<<< HEAD
+    virtual bool is_array() { return true; }
     virtual counted_t<const datum_t> as_array();
-=======
-    virtual bool is_array() { return true; }
-    virtual const datum_t *as_array();
->>>>>>> f8e2ad76
-};
-
+};
+
+// SAMRSI: What the fuck is this wrapper_datum_stream_t?
 class wrapper_datum_stream_t : public eager_datum_stream_t {
 public:
-    wrapper_datum_stream_t(env_t *env, datum_stream_t *_src)
-        : eager_datum_stream_t(env, _src), src(_src) { }
+    wrapper_datum_stream_t(env_t *env, counted_t<datum_stream_t> _src)
+        : eager_datum_stream_t(env, _src.get() /* SAMRSI: acceptable? */), src(_src) { }
     virtual bool is_array() { return src->is_array(); }
-    virtual const datum_t *as_array() {
-        return is_array() ? eager_datum_stream_t::as_array() : NULL;
-    }
-    datum_stream_t *src_stream() { return src; }
-private:
-    datum_stream_t *src;
+    virtual counted_t<const datum_t> as_array() {
+        return is_array() ? eager_datum_stream_t::as_array() : counted_t<const datum_t>();
+    }
+    counted_t<datum_stream_t> src_stream() { return src; }
+private:
+    counted_t<datum_stream_t> src;
 };
 
 class map_datum_stream_t : public eager_datum_stream_t {
 public:
-<<<<<<< HEAD
-    map_datum_stream_t(env_t *env, counted_t<func_t> _f, counted_t<datum_stream_t> _src)
-        : eager_datum_stream_t(env, _src.get()), f(_f), src(_src) {
-        guarantee(f && src);
-    }
-    virtual counted_t<const datum_t> next_impl();
-private:
+    map_datum_stream_t(env_t *env, counted_t<func_t> _f, counted_t<datum_stream_t> _source)
+        : eager_datum_stream_t(env, _source.get()), f(_f), source(_source) {
+        guarantee(f && source);
+    }
+private:
+    counted_t<const datum_t> next_impl();
+
     counted_t<func_t> f;
-    counted_t<datum_stream_t> src;
-=======
-    map_datum_stream_t(env_t *env, func_t *_f, datum_stream_t *_source)
-        : eager_datum_stream_t(env, _source), f(_f), source(_source) {
-        guarantee(f != NULL && source != NULL);
-    }
-
-private:
-    const datum_t *next_impl();
-
-    func_t *f;
-    datum_stream_t *source;
->>>>>>> f8e2ad76
+    counted_t<datum_stream_t> source;
 };
 
 class filter_datum_stream_t : public eager_datum_stream_t {
 public:
-<<<<<<< HEAD
-    filter_datum_stream_t(env_t *env, counted_t<func_t> _f, counted_t<datum_stream_t> _src)
-        : eager_datum_stream_t(env, _src.get()), f(_f), src(_src) {
-        guarantee(f && src);
-    }
-    virtual counted_t<const datum_t> next_impl();
-private:
+    filter_datum_stream_t(env_t *env, counted_t<func_t> _f, counted_t<datum_stream_t> _source)
+        : eager_datum_stream_t(env, _source.get()), f(_f), source(_source) {
+        guarantee(f && source);
+    }
+
+private:
+    counted_t<const datum_t> next_impl();
+
     counted_t<func_t> f;
-    counted_t<datum_stream_t> src;
-=======
-    filter_datum_stream_t(env_t *env, func_t *_f, datum_stream_t *_source)
-        : eager_datum_stream_t(env, _source), f(_f), source(_source) {
+    counted_t<datum_stream_t> source;
+};
+
+class concatmap_datum_stream_t : public eager_datum_stream_t {
+public:
+    concatmap_datum_stream_t(env_t *env, counted_t<func_t> _f, counted_t<datum_stream_t> _source)
+        : eager_datum_stream_t(env, _source.get()), f(_f), source(_source) {
         guarantee(f && source);
     }
 
 private:
-    const datum_t *next_impl();
-
-    func_t *f;
-    datum_stream_t *source;
->>>>>>> f8e2ad76
-};
-
-class concatmap_datum_stream_t : public eager_datum_stream_t {
-public:
-<<<<<<< HEAD
-    concatmap_datum_stream_t(env_t *env, counted_t<func_t> _f, counted_t<datum_stream_t> _src)
-        : eager_datum_stream_t(env, _src.get()), f(_f), src(_src), subsrc(0) {
-        guarantee(f && src);
-    }
-    virtual counted_t<const datum_t> next_impl();
-private:
+    counted_t<const datum_t> next_impl();
+
     counted_t<func_t> f;
-    counted_t<datum_stream_t> src;
-    counted_t<datum_stream_t> subsrc;
-=======
-    concatmap_datum_stream_t(env_t *env, func_t *_f, datum_stream_t *_source)
-        : eager_datum_stream_t(env, _source), f(_f), source(_source), subsource(NULL) {
-        guarantee(f != NULL && source != NULL);
-    }
-private:
-    const datum_t *next_impl();
-
-    func_t *f;
-    datum_stream_t *source;
-    datum_stream_t *subsource;
->>>>>>> f8e2ad76
+    counted_t<datum_stream_t> source;
+    counted_t<datum_stream_t> subsource;
 };
 
 class lazy_datum_stream_t : public datum_stream_t {
@@ -194,67 +137,36 @@
     lazy_datum_stream_t(env_t *env, bool use_outdated,
                         namespace_repo_t<rdb_protocol_t>::access_t *ns_access,
                         const pb_rcheckable_t *bt_src);
-<<<<<<< HEAD
+    lazy_datum_stream_t(env_t *env, bool use_outdated,
+                        namespace_repo_t<rdb_protocol_t>::access_t *ns_access,
+                        counted_t<const datum_t> pval, const std::string &sindex_id,
+                        const pb_rcheckable_t *bt_src);
     virtual counted_t<datum_stream_t> filter(counted_t<func_t> f);
     virtual counted_t<datum_stream_t> map(counted_t<func_t> f);
     virtual counted_t<datum_stream_t> concatmap(counted_t<func_t> f);
 
     virtual counted_t<const datum_t> count();
     virtual counted_t<const datum_t> reduce(counted_t<val_t> base_val, counted_t<func_t> f);
-    virtual counted_t<const datum_t> gmr(counted_t<func_t> g, counted_t<func_t> m, counted_t<const datum_t> d, counted_t<func_t> r);
-    virtual counted_t<const datum_t> next_impl();
+    virtual counted_t<const datum_t> gmr(counted_t<func_t> g, counted_t<func_t> m, counted_t<const datum_t> base, counted_t<func_t> r);
+    virtual bool is_array() { return false; }
     virtual counted_t<const datum_t> as_array() { return counted_t<const datum_t>(); } // cannot be converted implicitly
-=======
-    lazy_datum_stream_t(env_t *env, bool use_outdated,
-                        namespace_repo_t<rdb_protocol_t>::access_t *ns_access,
-                        const datum_t *pval, const std::string &sindex_id,
-                        const pb_rcheckable_t *bt_src);
-    virtual datum_stream_t *filter(func_t *f);
-    virtual datum_stream_t *map(func_t *f);
-    virtual datum_stream_t *concatmap(func_t *f);
-
-    virtual const datum_t *count();
-    virtual const datum_t *reduce(val_t *base_val, func_t *f);
-    virtual const datum_t *gmr(func_t *g, func_t *m, const datum_t *base, func_t *r);
-    virtual bool is_array() { return false; }
-    virtual const datum_t *as_array() { return NULL; } // cannot be converted implicitly
->>>>>>> f8e2ad76
-private:
-    const datum_t *next_impl();
+private:
+    counted_t<const datum_t> next_impl();
 
     explicit lazy_datum_stream_t(const lazy_datum_stream_t *src);
     // To make the 1.4 release, this class was basically made into a shim
     // between the datum logic and the original json streams.
     boost::shared_ptr<query_language::json_stream_t> json_stream;
 
-    // These are used on the json streams.  They're in the class instead of
-    // being locally allocated because it makes debugging easier.
-<<<<<<< HEAD
-    rdb_protocol_details::transform_variant_t trans;
-    rdb_protocol_details::terminal_variant_t terminal;
-    query_language::scopes_t _s;
-    query_language::backtrace_t _b;
-
-    template<class T>
-    void run_terminal(T t); // only used in datum_stream.cc
-    std::vector<counted_t<const datum_t> > shard_data; // used by run_terminal
-=======
-
     rdb_protocol_t::rget_read_response_t::result_t run_terminal(const rdb_protocol_details::terminal_variant_t &t);
->>>>>>> f8e2ad76
 };
 
 class array_datum_stream_t : public eager_datum_stream_t {
 public:
-<<<<<<< HEAD
     array_datum_stream_t(env_t *env, counted_t<const datum_t> _arr, const pb_rcheckable_t *bt_src);
-    virtual counted_t<const datum_t> next_impl();
-=======
-    array_datum_stream_t(env_t *env, const datum_t *_arr, const pb_rcheckable_t *bt_src);
-
->>>>>>> f8e2ad76
-private:
-    const datum_t *next_impl();
+
+private:
+    counted_t<const datum_t> next_impl();
 
     size_t index;
     counted_t<const datum_t> arr;
@@ -262,38 +174,19 @@
 
 class slice_datum_stream_t : public wrapper_datum_stream_t {
 public:
-<<<<<<< HEAD
-    slice_datum_stream_t(env_t *_env, size_t _l, size_t _r, counted_t<datum_stream_t> _src);
-    virtual counted_t<const datum_t> next_impl();
-=======
-    slice_datum_stream_t(env_t *env, size_t left, size_t right, datum_stream_t *src);
->>>>>>> f8e2ad76
-private:
-    const datum_t *next_impl();
+    slice_datum_stream_t(env_t *env, size_t left, size_t right, counted_t<datum_stream_t> src);
+private:
+    counted_t<const datum_t> next_impl();
     env_t *env;
-<<<<<<< HEAD
-    size_t ind, l, r;
-    counted_t<datum_stream_t> src;
-=======
     size_t index, left, right;
->>>>>>> f8e2ad76
 };
 
 class zip_datum_stream_t : public wrapper_datum_stream_t {
 public:
-<<<<<<< HEAD
-    zip_datum_stream_t(env_t *_env, counted_t<datum_stream_t> _src);
-    virtual counted_t<const datum_t> next_impl();
-=======
-    zip_datum_stream_t(env_t *env, datum_stream_t *src);
->>>>>>> f8e2ad76
-private:
-    const datum_t *next_impl();
+    zip_datum_stream_t(env_t *env, counted_t<datum_stream_t> src);
+private:
+    counted_t<const datum_t> next_impl();
     env_t *env;
-<<<<<<< HEAD
-    counted_t<datum_stream_t> src;
-=======
->>>>>>> f8e2ad76
 };
 
 // This has to be constructed explicitly rather than invoking `.sort()`.  There
@@ -310,34 +203,21 @@
         guarantee(src);
         load_data();
     }
-<<<<<<< HEAD
-    virtual counted_t<const datum_t> next_impl() {
-        maybe_load_data();
-        r_sanity_check(data_index >= 0);
-        // RSI this static cast, data_index is an int
-        if (data_index >= static_cast<int>(data.size())) return counted_t<const datum_t>();
-        //                ^^^^^^^^^^^^^^^^ this is safe because of `maybe_load_data`
-        return data[data_index++];
-    }
-private:
-    virtual counted_t<const datum_t> as_array() {
-        return is_arr() ? eager_datum_stream_t::as_array() : counted_t<const datum_t>();
-=======
-    const datum_t *next_impl() {
+
+    counted_t<const datum_t> next_impl() {
         r_sanity_check(data_index >= 0);
         if (data_index >= static_cast<int>(data.size())) {
             //            ^^^^^^^^^^^^^^^^ this is safe because of `load_data`
-            return NULL;
+            return counted_t<const datum_t>();
         } else {
-            const datum_t *ret = data[data_index];
+            counted_t<const datum_t> ret = data[data_index];
             ++data_index;
             return ret;
         }
     }
 private:
-    virtual const datum_t *as_array() {
-        return is_arr() ? eager_datum_stream_t::as_array() : NULL;
->>>>>>> f8e2ad76
+    virtual counted_t<const datum_t> as_array() {
+        return is_arr() ? eager_datum_stream_t::as_array() : counted_t<const datum_t>();
     }
     bool is_arr() {
         return is_arr_;
@@ -378,16 +258,10 @@
     union_datum_stream_t(env_t *env, const std::vector<counted_t<datum_stream_t> > &_streams,
                          const pb_rcheckable_t *bt_src)
         : eager_datum_stream_t(env, bt_src), streams(_streams), streams_index(0) { }
-<<<<<<< HEAD
-    virtual counted_t<const datum_t> next_impl();
-private:
+private:
+    counted_t<const datum_t> next_impl();
+
     std::vector<counted_t<datum_stream_t> > streams;
-=======
-private:
-    const datum_t *next_impl();
-
-    std::vector<datum_stream_t *> streams;
->>>>>>> f8e2ad76
     size_t streams_index;
 };
 
