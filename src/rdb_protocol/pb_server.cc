--- conflicted
+++ resolved
@@ -25,11 +25,7 @@
     bool is_deterministic;
 
     try {
-<<<<<<< HEAD
-        query_language::check_query_type(q, &type_environment, &is_deterministic, root_backtrace);
-=======
-        query_language::check_query_type(*q, &type_environment, root_backtrace);
->>>>>>> 1ef9f110
+        query_language::check_query_type(*q, &type_environment, &is_deterministic, root_backtrace);
     } catch (query_language::bad_protobuf_exc_t &e) {
         res.set_status_code(Response::BAD_PROTOBUF);
         res.set_error_message("bad protocol buffer; client is buggy.");
