--- conflicted
+++ resolved
@@ -83,12 +83,8 @@
     callback_ = NULL;
 }
 
-<<<<<<< HEAD
 void debug_print(printf_buffer_t *buf, const struct kevent64_s& event) {
-=======
-void debug_print(append_only_printf_buffer_t *buf, const struct kevent64_s& event) {
 #ifdef HAVE_KEVENT64
->>>>>>> 6fe0a1a5
     buf->appendf("kevent64_s{ident=%" PRIu64 ", filter=%" PRIi16 ", flags=%" PRIu16
                  ", fflags=%" PRIu32 ", data=%" PRIi64 ", udata=%" PRIu64
                  ", ext[0]=%" PRIu64 ", ext[1]=%" PRIu64,
