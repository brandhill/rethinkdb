
#include <algorithm>
#include <unistd.h>
#include <stdio.h>
#include "arch/io.hpp"
#include "config/args.hpp"
#include "config/alloc.hpp"
#include "utils.hpp"
#include "event_queue.hpp"
#include "alloc/memalign.hpp"
#include "alloc/pool.hpp"
#include "alloc/dynamic_pool.hpp"
#include "alloc/stats.hpp"
#include "alloc/alloc_mixin.hpp"
#include "worker_pool.hpp"
#include "cpu_context.hpp"

io_calls_t::io_calls_t(event_queue_t *_queue)
    : queue(_queue),
      n_pending(0)
{
    r_requests.reserve(MAX_CONCURRENT_IO_REQUESTS);
    w_requests.reserve(MAX_CONCURRENT_IO_REQUESTS);
}

<<<<<<< HEAD
io_calls_t::~io_calls_t()
{
    assert(r_requests.empty());
    assert(w_requests.empty());
    assert(n_pending == 0);
}

ssize_t io_calls_t::read(resource_t fd, void *buf, size_t count) {
=======
ssize_t io_calls_t::read(resource_t fd, void *buf, size_t count) {\
    get_cpu_context()->worker->bytes_read += count;
>>>>>>> 1c65e19b
    return ::read(fd, buf, count);
}

ssize_t io_calls_t::write(resource_t fd, const void *buf, size_t count) {
    get_cpu_context()->worker->bytes_written += count;
    return ::write(fd, buf, count);
}

void io_calls_t::schedule_aio_read(resource_t resource,
                                   size_t offset, size_t length, void *buf,
                                   event_queue_t *notify_target, iocallback_t *callback)
{
    
    assert((intptr_t)buf % DEVICE_BLOCK_SIZE == 0);
    assert(offset % DEVICE_BLOCK_SIZE == 0);
    assert(length % DEVICE_BLOCK_SIZE == 0);
    
    // Prepare the request
    iocb *request = (iocb*)tls_small_obj_alloc_accessor<alloc_t>::get_alloc<iocb>()->malloc(iocb_size);
    io_prep_pread(request, resource, buf, length, offset);
    io_set_eventfd(request, notify_target->aio_notify_fd);
    request->data = callback;

    // Add it to a list of outstanding read requests
    r_requests.push_back(request);

    // Process whatever is left
    process_requests();
}

// TODO: we should build a flow control/diagnostics system into the
// AIO scheduler. If the system can't handle too much IO, we should
// slow down responses to the client in case they're using our API
// synchroniously, and also stop reading from sockets so their socket
// buffers fill up during sends in case they're using our API
// asynchronously.
void io_calls_t::schedule_aio_write(resource_t resource,
                                    size_t offset, size_t length, void *buf,
                                    event_queue_t *notify_target, iocallback_t *callback) {
    
    assert((intptr_t)buf % DEVICE_BLOCK_SIZE == 0);
    assert(offset % DEVICE_BLOCK_SIZE == 0);
    assert(length % DEVICE_BLOCK_SIZE == 0);
    
    // Prepare the request
    iocb *request = (iocb*)tls_small_obj_alloc_accessor<alloc_t>::get_alloc<iocb>()->malloc(iocb_size);
    io_prep_pwrite(request, resource, buf, length, offset);
    io_set_eventfd(request, notify_target->aio_notify_fd);
    request->data = callback;

    // Add it to a list of outstanding write requests
    w_requests.push_back(request);
    
    // Process whatever is left
    process_requests();
}

void io_calls_t::aio_notify(iocb *event, int result) {
    // Schedule the requests we couldn't finish last time
    n_pending--;
    process_requests();
    
    // Check for failure (because the higher-level code usually doesn't)
    if (result != (int)event->u.c.nbytes) {
        errno = -result;
        check("Read or write failed", 1);
    }
    
    // Notify the interested party about the event
    iocallback_t *callback = (iocallback_t*)event->data;
    
    // Prepare event_t for the callback
    event_t qevent;
    bzero((void*)&qevent, sizeof(qevent));
    qevent.state = NULL;
    qevent.result = result;
    qevent.buf = event->u.c.buf;
    qevent.offset = event->u.c.offset;
    qevent.op = event->aio_lio_opcode == IO_CMD_PREAD ? eo_read : eo_write;

    callback->on_io_complete(&qevent);

    // Free the iocb structure
    tls_small_obj_alloc_accessor<alloc_t>::get_alloc<iocb>()->free(event);
}

void io_calls_t::process_requests() {
    if(n_pending > TARGET_IO_QUEUE_DEPTH)
        return;
    
    int res = 0;
    while(!r_requests.empty() || !w_requests.empty()) {
        res = process_request_batch(&r_requests);
        if(res < 0)
            break;
        
        res = process_request_batch(&w_requests);
        if(res < 0)
            break;
    }
    check("Could not submit IO request", res < 0 && res != -EAGAIN);
}

int io_calls_t::process_request_batch(request_vector_t *requests) {
    // Submit a batch
    int res = 0;
    if(requests->size() > 0) {
        res = io_submit(queue->aio_context,
                        std::min(requests->size(), size_t(TARGET_IO_QUEUE_DEPTH / 2)),
                        &requests->operator[](0));
        if(res > 0) {
            // TODO: erase will cause the vector to shift elements in
            // the back. Perhaps we should optimize this somehow.
            requests->erase(requests->begin(), requests->begin() + res);
            n_pending += res;
        }
    }
    return res;
}
<|MERGE_RESOLUTION|>--- conflicted
+++ resolved
@@ -23,7 +23,6 @@
     w_requests.reserve(MAX_CONCURRENT_IO_REQUESTS);
 }
 
-<<<<<<< HEAD
 io_calls_t::~io_calls_t()
 {
     assert(r_requests.empty());
@@ -32,10 +31,7 @@
 }
 
 ssize_t io_calls_t::read(resource_t fd, void *buf, size_t count) {
-=======
-ssize_t io_calls_t::read(resource_t fd, void *buf, size_t count) {\
     get_cpu_context()->worker->bytes_read += count;
->>>>>>> 1c65e19b
     return ::read(fd, buf, count);
 }
 
