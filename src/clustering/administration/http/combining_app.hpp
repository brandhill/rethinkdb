#ifndef CLUSTERING_ADMINISTRATION_HTTP_COMBINING_APP_HPP_
#define CLUSTERING_ADMINISTRATION_HTTP_COMBINING_APP_HPP_

#include "http/http.hpp"

#include <map>

/* This class returns results from multiple http_json_app_t's
   get_root methods as a single JSON object */
class combining_http_app_t : public http_app_t {
public:
<<<<<<< HEAD
	explicit combining_http_app_t(std::map<std::string, http_json_app_t *> components_);
=======
    explicit combining_http_app_t(std::map<std::string, http_json_app_t *> components_);
>>>>>>> bfd9c7f5
    http_res_t handle(const http_req_t &);

private:
    std::map<std::string, http_json_app_t *> components;
};

#endif /* CLUSTERING_ADMINISTRATION_HTTP_COMBINING_APP_HPP_ */<|MERGE_RESOLUTION|>--- conflicted
+++ resolved
@@ -9,11 +9,7 @@
    get_root methods as a single JSON object */
 class combining_http_app_t : public http_app_t {
 public:
-<<<<<<< HEAD
-	explicit combining_http_app_t(std::map<std::string, http_json_app_t *> components_);
-=======
     explicit combining_http_app_t(std::map<std::string, http_json_app_t *> components_);
->>>>>>> bfd9c7f5
     http_res_t handle(const http_req_t &);
 
 private:
