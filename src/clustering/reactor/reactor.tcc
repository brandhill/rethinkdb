--- conflicted
+++ resolved
@@ -19,25 +19,17 @@
 template<class protocol_t>
 reactor_t<protocol_t>::reactor_t(
         mailbox_manager_t *mm,
-<<<<<<< HEAD
         typename master_t<protocol_t>::ack_checker_t *ack_checker_,
-        clone_ptr_t<directory_rwview_t<boost::optional<directory_echo_wrapper_t<reactor_business_card_t<protocol_t> > > > > rd,
-=======
         clone_ptr_t<watchable_t<std::map<peer_id_t, boost::optional<directory_echo_wrapper_t<reactor_business_card_t<protocol_t> > > > > > rd,
->>>>>>> e3eff980
         clone_ptr_t<directory_wview_t<std::map<master_id_t, master_business_card_t<protocol_t> > > > master_directory_view,
         boost::shared_ptr<semilattice_readwrite_view_t<branch_history_t<protocol_t> > > bh,
         clone_ptr_t<watchable_t<blueprint_t<protocol_t> > > b,
         store_view_t<protocol_t> *_underlying_store) THROWS_NOTHING :
     mailbox_manager(mm),
-<<<<<<< HEAD
     ack_checker(ack_checker_),
-    directory_echo_access(mailbox_manager, rd, reactor_business_card_t<protocol_t>()), 
-=======
     reactor_directory(rd),
     directory_echo_writer(mailbox_manager, reactor_business_card_t<protocol_t>()),
     directory_echo_mirror(mailbox_manager, rd->subview(&collapse_optionals_in_map<peer_id_t, directory_echo_wrapper_t<reactor_business_card_t<protocol_t> > >)),
->>>>>>> e3eff980
     branch_history(bh),
     master_directory(std::map<master_id_t, master_business_card_t<protocol_t> >()),
     master_directory_copier(master_directory.get_watchable(), master_directory_view), 
