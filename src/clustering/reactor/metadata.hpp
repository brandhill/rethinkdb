--- conflicted
+++ resolved
@@ -39,23 +39,8 @@
     primary_when_safe_t(const std::vector<backfill_location_t> &_backfills_waited_on)
         : backfills_waited_on(_backfills_waited_on)
     { }
-<<<<<<< HEAD
-    std::vector<backfill_session_id_t> backfills_waited_on;
-    std::vector<clone_ptr_t<directory_single_rview_t<boost::optional<mailbox_addr_t<void(backfill_session_id_t, mailbox_addr_t<void(float)>)> > > > > progress_mboxs;
-
-    // I (@sam) have commented out the serializability of this type.
-    // It is completely unclear from the code how a
-    // directory_single_rview_t<...> could possibly be serializable.
-    // The code for serializing it has been searched for and not
-    // found.  The very idea of serializing a _view_ is probably
-    // absurd.  I don't know why this even compiled.  You will have to
-    // fix this.
-    RDB_MAKE_ME_SERIALIZABLE_0()
-    //    RDB_MAKE_ME_SERIALIZABLE_2(backfills_waited_on, progress_mboxs);
-=======
     std::vector<backfill_location_t> backfills_waited_on;
     RDB_MAKE_ME_SERIALIZABLE_1(backfills_waited_on);
->>>>>>> 0f891b2f
 };
 
 /* This peer is currently a primary in working order. */
@@ -126,13 +111,8 @@
 public:
     secondary_backfilling_t() { }
 
-<<<<<<< HEAD
-    explicit secondary_backfilling_t(backfill_session_id_t _backfill_session)
-        : backfill_session(_backfill_session)
-=======
     secondary_backfilling_t(backfill_location_t  _backfill)
         : backfill(_backfill)
->>>>>>> 0f891b2f
     { }
 
     backfill_location_t backfill;
