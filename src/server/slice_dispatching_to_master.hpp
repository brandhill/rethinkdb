--- conflicted
+++ resolved
@@ -12,17 +12,7 @@
 
     /* set_store_t interface. */
 
-<<<<<<< HEAD
-    get_result_t get_cas(const store_key_t &key, castime_t castime);
-    set_result_t sarc(const store_key_t &key, data_provider_t *data, mcflags_t flags, exptime_t exptime, castime_t castime, add_policy_t add_policy, replace_policy_t replace_policy, cas_t old_cas);
-
-    incr_decr_result_t incr_decr(incr_decr_kind_t kind, const store_key_t &key, uint64_t amount, castime_t castime);
-    append_prepend_result_t append_prepend(append_prepend_kind_t kind, const store_key_t &key, data_provider_t *data, castime_t castime);
-
-    delete_result_t delete_key(const store_key_t &key, repli_timestamp timestamp);
-=======
     mutation_result_t change(const mutation_t &m, castime_t castime);
->>>>>>> b487ecf7
 
     void nop_back_on_masters_thread(repli_timestamp timestamp, cond_t *cond, int *counter);
 
