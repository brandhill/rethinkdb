--- conflicted
+++ resolved
@@ -1,1694 +1,2 @@
-<<<<<<< HEAD
-# Copyright 2010-2012 RethinkDB, all rights reserved.
-space=$(eval) $(eval)
-comma=,
-
-
-##### Pretty-printing
-
-ANSI_BOLD_ON:=[1m
-ANSI_BOLD_OFF:=[0m
-ANSI_UL_ON:=[4m
-ANSI_UL_OFF:=[0m
-
-##### Configuring stuff
-
-UNAME:=$(shell uname)
-ifeq ($(UNAME),Darwin)
-OSX?=1
-else
-OSX?=0
-endif
-
-IGNORE_MAKEFILE_CHANGES?=0
-
-ifeq ($(IGNORE_MAKEFILE_CHANGES),1)
-MAKEFILE_DEPENDENCY:=
-else
-MAKEFILE_DEPENDENCY:=Makefile
-endif
-
-GCC_ARCH=$(shell uname -m | grep '^[A-Za-z0-9_]*$$' | head -n 1)
-GCC_ARCH_REDUCED=$(shell echo "$(GCC_ARCH)" | sed -e 's/^i[56]86$$/i486/g')
-DEB_ARCH=$(shell echo "$(GCC_ARCH_REDUCED)" | sed -e 's/^x86_64$$/amd64/g')
-
-# Set SOLO to 0 to build RethinkDB Cache (otherwise, RethinkDB Solo is built)
-SOLO?=1
-ifeq ($(SOLO),1)
-RETHINKDB_CACHE_PRODUCT:=0
-RETHINKDB_SOLO_PRODUCT:=1
-PRODUCT_NAME:=RethinkDB
-VANILLA_PACKAGE_NAME?=rethinkdb
-SERVER_EXEC_NAME?=rethinkdb
-else
-RETHINKDB_CACHE_PRODUCT:=1
-RETHINKDB_SOLO_PRODUCT:=0
-PRODUCT_NAME:=RethinkDB Cache
-VANILLA_PACKAGE_NAME?=rethinkdb-cache
-SERVER_EXEC_NAME?=rethinkdb-cache
-endif
-
-STATIC?=0
-
-ifeq ($(STATIC),1)
-VANILLA_PACKAGE_NAME+=-static
-STATICFORCE?=1
-endif
-
-TRIAL_PACKAGE_NAME:=$(VANILLA_PACKAGE_NAME)-trial
-PACKAGE_NAME:=$(VANILLA_PACKAGE_NAME)
-SERVER_UNIT_TEST_NAME:=$(SERVER_EXEC_NAME)-unittest
-
-PREFIX?=
-
-SCRIPTS_DIR:=../scripts
-START_DB_NAME:=start_rethinkdb
-GDB_FUNCTIONS_NAME:=rethinkdb-gdb.py
-CTAGSPROG:=ctags
-ETAGSPROG:=$(CTAGSPROG) -e
-TAGSFILE:=.tags
-ETAGSFILE:=TAGS
-CSCOPE_XREF:=.cscope
-RUN_PORT?=11211
-RUN_FLAGS?=-s 3 -c 2 -m 10
-RUN_FILE?=rethinkdb_data
-VALGRIND_FLAGS?=--leak-check=full --db-attach=yes --show-reachable=yes --suppressions=../scripts/rethinkdb-valgrind-suppressions.supp
-CALLGRIND_FLAGS?=--simulate-cache=yes --simulate-wb=yes --simulate-hwpref=yes --cacheuse=yes --collect-jumps=yes
-
-COMPILER?=gcc
-override COMPILER:=$(shell echo $(COMPILER) | tr '[:lower:]' '[:upper:]')
-SUPPORTED_COMPILERS:=GCC CLANG INTEL
-ifneq ($(COMPILER),$(filter $(COMPILER),$(SUPPORTED_COMPILERS)))
-$(error Unknown compiler: $(COMPILER). The supported compilers are: $(SUPPORTED_COMPILERS))
-endif
-
-# Set SYMBOLS to 1 to enable symbols, even in release mode
-SYMBOLS?=0
-
-ifeq ($(GPERF),1)
-DEBUG=0
-NO_TCMALLOC:=1
-SYMBOLS:=1
-NO_OMIT_FRAME_POINTER:=1
-endif
-
-JSON_SHORTCUTS?=0
-DEBUG?=1
-VALGRIND?=0
-MCHECK?=0
-ifeq ($(OSX),1)
-NO_TCMALLOC?=1
-else
-NO_TCMALLOC?=0
-endif
-SEMANTIC_SERIALIZER_CHECK?=0
-MOCK_CACHE_CHECK?=0
-VERBOSE?=0
-UNIT_TESTS?=$(DEBUG)
-AIOSUPPORT?=0
-BUILD_DRIVERS?=1
-LINT?=0
-
-# Set TRIAL to 1 to build a 21-day trial version. If you want a different number of days, set TIMEBOMB to the number of days instead.
-TRIAL?=0
-TIMEBOMB?=0
-
-ifeq ($(OSX),0)
-LDPTHREADFLAG:=-pthread
-else
-LDPTHREADFLAG:=
-endif
-
-# Choose our directories
-# This makefile is meant to be run from the 'src' directory.
-SOURCE_DIR:=.
-BUILD_ROOT_DIR:=../build
-ifeq (${DEBUG},1)
-BUILD_DIR:=$(BUILD_ROOT_DIR)/debug
-else
-BUILD_DIR:=$(BUILD_ROOT_DIR)/release
-endif
-
-ifeq ($(COMPILER), CLANG)
-BUILD_DIR:=$(BUILD_DIR)_clang
-else
-ifeq ($(COMPILER), INTEL)
-BUILD_DIR:=$(BUILD_DIR)_intel
-endif
-endif
-DESTDIR?=/tmp/
-
-PACKAGES_DIR:=$(BUILD_ROOT_DIR)/packages
-RPM_PACKAGE_DIR:=$(PACKAGES_DIR)/rpm
-DEB_PACKAGE_DIR:=$(PACKAGES_DIR)/deb
-
-RT_CXX?=$(CXX)
-
-ifeq ($(COMPILER),CLANG)
-RT_CXX:=clang
-else
-ifeq ($(COMPILER),INTEL)
-RT_CXX:=icc
-endif
-endif
-
-# We assemble path directives.
-LDPATHDS:=
-CXXPATHDS:=
-CPATHDS:=
-
-STATICFORCE?=0
-
-RT_LDFLAGS:=
-
-ifeq ($(COMPILER),CLANG)
-ifeq ($(OSX),0)
-RT_LDFLAGS+=-Wl,--no-as-needed
-endif
-
-ifeq ($(STATICFORCE),1)
-# TODO(OSX)
-ifeq ($(OSX),0)
-RT_LDFLAGS+= -static
-endif
-ifeq ($(OSX),0)
-STATIC_LIBGCC=1
-endif
-endif
-
-RT_LDFLAGS+=$(LDPATHDS) $(LDPTHREADFLAG) -lstdc++ -lm
-
-else  # ifeq ($(COMPILER),CLANG)
-
-ifeq ($(COMPILER),INTEL)
-RT_LDFLAGS+= -B/opt/intel/bin
-
-ifeq ($(STATICFORCE),1)
-# TODO(OSX)
-ifeq ($(OSX),0)
-RT_LDFLAGS+= -static
-endif
-ifeq ($(OSX),0)
-STATIC_LIBGCC=1
-endif
-endif
-
-RT_LDFLAGS+=$(LDPATHDS) $(LDPTHREADFLAG) -lstdc++
-else  # ifeq ($(COMPILER),INTEL)
-# GCC
-ifeq ($(OSX),0)
-RT_LDFLAGS+=-Wl,--no-as-needed
-endif
-
-ifeq ($(STATICFORCE),1)
-# TODO(OSX)
-ifeq ($(OSX),0)
-RT_LDFLAGS+= -static
-endif
-ifeq ($(OSX),0)
-STATIC_LIBGCC=1
-endif
-endif
-
-RT_LDFLAGS+=$(LDPATHDS) $(LDPTHREADFLAG)
-endif  # ifeq ($(COMPILER),INTEL)
-endif  # ifeq ($(COMPILER),CLANG)
-
-ifeq ($(OSX),0)
-RT_LDFLAGS+=-lrt
-endif
-
-ifeq ($(BUILD_PORTABLE),1)
-ifeq ($(OSX),0)
-RT_LDFLAGS+=-lgcc
-endif
-endif
-
-ifeq ($(STATICFORCE),1)
-# TODO(OSX)
-ifeq ($(OSX),0)
-RT_LDFLAGS+= -Wl,-Bdynamic
-endif
-endif
-
-ifeq ($(BUILD_PORTABLE),1)
-ifeq ($(OSX),0)
-RT_LDFLAGS+=-lgcc_s
-endif
-endif
-
-BUILD_PORTABLE?=0
-LEGACY_LINUX?=0
-
-ifeq ($(BUILD_PORTABLE),1)
-LEGACY_PACKAGE?=1
-else
-ifeq ($(LEGACY_LINUX),1)
-LEGACY_PACKAGE?=1
-else
-LEGACY_PACKAGE?=0
-endif
-endif
-
-V8_SRC_DIR:=../support/src/v8
-V8_DIR:=../support/build/v8
-V8_LIB:=$(V8_DIR)/libv8.a
-
-ifeq ($(BUILD_PORTABLE),1)
-V8_CHAIN?=1
-STATIC_V8?=2
-else
-V8_CHAIN?=0
-PROTOC_CHAIN?=1
-STATIC_V8?=$(STATICFORCE)
-endif
-
-OBJ_SUPPS:=
-
-ifneq ($(V8_CHAIN),0)
-ifeq ($(V8_CHAIN),2)
-RT_LDFLAGS+= -L $(V8_DIR)
-endif
-CXXPATHDS+= -isystem $(V8_DIR)/include
-CPATHDS+= -isystem $(V8_DIR)/include
-ifeq ($(STATIC_V8),2)
-OBJ_SUPPS+=$(V8_LIB)
-endif
-endif
-
-ifeq ($(STATIC_V8),0)
-RT_LDFLAGS+=-lv8
-else
-ifeq ($(STATIC_V8),1)
-
-# TODO(OSX) Remove commented code
-# ifeq ($(OSX),1)
-# TODO(OSX) Support static linking v8?  Or meh, make everybody build using homebrew?
-# RT_LDFLAGS+=-lv8
-# else
-# TODO(OSX) How the heck does -dynamic work?  According to the gcc man
-# page (on Linux), that's just passed through to the linker on Darwin.
-ifeq ($(OSX),1)
-RT_LDFLAGS+=-lv8
-else
-RT_LDFLAGS+=-static -lv8 -dynamic
-endif
-# endif
-endif
-endif
-
-# We have support for chain-building tools needed at compile-time. We handle V8 elsewhere for now.
-
-SUPPORT_DIR:=../support
-SUPPORT_DIR_ABS:=$(shell pwd ;)/$(SUPPORT_DIR)
-SUPPORT_INST_DIR_ABS:=$(SUPPORT_DIR_ABS)/usr
-EXTERNAL_DIR:=../external
-EXTERNAL_DIR_ABS:=$(shell pwd ;)/$(EXTERNAL_DIR)
-COLONIZE_SCRIPT:=$(EXTERNAL_DIR)/colonist/colonize.sh
-COLONIZE_SCRIPT_ABS:=$(EXTERNAL_DIR_ABS)/colonist/colonize.sh
-AUTOCHAIN?=0
-ALLOW_INTERNAL_TOOLS?=1
-FORCE_INTERNAL_TOOLS?=0
-FETCH_INTERNAL_TOOLS?=0
-TC_BUILD_DIR:=$(SUPPORT_DIR_ABS)/build
-TC_SRC_DIR:=$(SUPPORT_DIR_ABS)/src
-NODE_DIR:=$(TC_BUILD_DIR)/node
-NODE_SRC_DIR:=$(TC_SRC_DIR)/node
-PROTOC_DIR:=$(TC_BUILD_DIR)/protobuf
-PROTOC_SRC_DIR:=$(TC_SRC_DIR)/protobuf
-GPERFTOOLS_DIR:=$(TC_BUILD_DIR)/gperftools
-GPERFTOOLS_SRC_DIR:=$(TC_SRC_DIR)/gperftools
-LIBUNWIND_DIR:=$(TC_BUILD_DIR)/libunwind
-LIBUNWIND_SRC_DIR:=$(TC_SRC_DIR)/libunwind
-TCMALLOC_MINIMAL_INT_LIB:=$(SUPPORT_INST_DIR_ABS)/lib/libtcmalloc_minimal.a
-TC_PROTOC_INT_EXE:=$(SUPPORT_INST_DIR_ABS)/bin/protoc
-TC_PROTOC_INT_BIN_DIR:=$(SUPPORT_INST_DIR_ABS)/bin
-TC_PROTOC_INT_LIB_DIR:=$(SUPPORT_INST_DIR_ABS)/lib
-TC_PROTOC_INT_INC_DIR:=$(SUPPORT_INST_DIR_ABS)/include
-TC_NODE_INT_EXE:=$(SUPPORT_DIR_ABS)/usr/bin/node
-TC_NPM_INT_EXE:=$(SUPPORT_DIR_ABS)/usr/bin/npm
-TC_LESSC_INT_EXE:=$(SUPPORT_DIR_ABS)/toolchain/node_modules/less/bin/lessc
-TC_COFFEE_INT_EXE:=$(SUPPORT_DIR_ABS)/toolchain/node_modules/coffee-script/bin/coffee
-TC_HANDLEBARS_INT_EXE:=$(SUPPORT_DIR_ABS)/toolchain/node_modules/handlebars/bin/handlebars
-
-TC_PROTOC_CFLAGS:=
-INT_CHAIN_NODE:=0
-INT_CHAIN_PROTOC:=0
-TCMALLOC_CHAIN_IF_NECESSARY:=0
-
-ifeq ($(FORCE_INTERNAL_TOOLS),1)
-TC_PROTOC_EXE:=$(TC_PROTOC_INT_EXE)
-# This is how we run TC_PROTOC_EXE.
-TC_PROTOC_RUN:=env LD_LIBRARY_PATH=$(TC_PROTOC_INT_LIB_DIR):$(LD_LIBRARY_PATH) PATH=$(TC_PROTOC_INT_BIN_DIR):$(PATH) $(TC_PROTOC_EXE)
-TC_PROTOC_CFLAGS:= -isystem $(TC_PROTOC_INT_INC_DIR)
-CXXPATHDS+=$(TC_PROTOC_CFLAGS)
-CPATHDS+=$(TC_PROTOC_CFLAGS)
-# RT_LDFLAGS+= -L $(TC_PROTOC_INT_LIB_DIR)
-# We do static linking explicitly now since things get messy otherwise.
-INT_CHAIN_PROTOC:=1
-INT_CHAIN_NODE:=1
-TC_NODE_EXE:=$(TC_NODE_INT_EXE)
-TC_NPM_EXE:=$(TC_NPM_INT_EXE)
-TC_LESSC_EXE:=$(TC_LESSC_INT_EXE)
-TC_COFFEE_EXE:=$(TC_COFFEE_INT_EXE)
-TC_HANDLEBARS_EXE:=$(TC_HANDLEBARS_INT_EXE)
-TCMALLOC_CHAIN_IF_NECESSARY:=1
-else
-ifeq ($(ALLOW_INTERNAL_TOOLS),1)
-ifeq ($(shell which protoc || true),)
-TC_PROTOC_EXE:=$(TC_PROTOC_INT_EXE)
-TC_PROTOC_RUN:=env LD_LIBRARY_PATH=$(TC_PROTOC_INT_LIB_DIR):$(LD_LIBRARY_PATH) PATH=$(TC_PROTOC_INT_BIN_DIR):$(PATH) $(TC_PROTOC_EXE)
-TC_PROTOC_CFLAGS:= -isystem $(TC_PROTOC_INT_INC_DIR)
-CXXPATHDS+=$(TC_PROTOC_CFLAGS)
-CPATHDS+=$(TC_PROTOC_CFLAGS)
-# RT_LDFLAGS+= -L $(TC_PROTOC_INT_LIB_DIR)
-# We do static linking explicitly now since things get messy otherwise.
-INT_CHAIN_PROTOC:=1
-else
-TC_PROTOC_EXE:=$(shell which protoc || true)
-TC_PROTOC_RUN:=$(TC_PROTOC_EXE)
-endif
-ifeq ($(shell which npm || true),)
-# If npm is not present, node.js is likely too old.
-INT_CHAIN_NODE:=1
-TC_NODE_EXE:=$(TC_NODE_INT_EXE)
-TC_NPM_EXE:=$(TC_NPM_INT_EXE)	
-else
-TC_NODE_EXE:=$(shell which node || true)
-TC_NPM_EXE:=$(shell which npm || true)
-endif
-ifeq ($(shell which lessc || true),)
-TC_LESSC_EXE:=$(TC_LESSC_INT_EXE)	
-else
-TC_LESSC_EXE:=$(shell which lessc || true)
-endif
-ifeq ($(shell which coffee || true),)
-TC_COFFEE_EXE:=$(TC_COFFEE_INT_EXE)
-else
-TC_COFFEE_EXE:=$(shell which coffee || true)
-endif
-ifeq ($(shell which handlebars || true),)
-TC_HANDLEBARS_EXE:=$(TC_HANDLEBARS_INT_EXE)
-else
-TC_HANDLEBARS_EXE:=$(shell which handlebars || true)
-endif
-ifeq ($(OSX),0)
-ifeq ($(shell /sbin/ldconfig -p | awk '/libtcmalloc_minimal.so /'),)
-TCMALLOC_CHAIN_IF_NECESSARY:=1
-endif
-endif
-else # ALLOW_INTERNAL_TOOLS
-TC_PROTOC_EXE:=$(shell which protoc || true)
-TC_PROTOC_RUN:=$(TC_PROTOC_EXE)
-TC_LESSC_EXE:=$(shell which lessc || true)
-TC_COFFEE_EXE:=$(shell which coffee || true)
-TC_HANDLEBARS_EXE:=$(shell which which handlebars || true)
-TC_NODE_EXE:=$(shell which node || true)
-TC_NPM_EXE:=$(shell which npm || true)
-endif # ALLOW_INTERNAL_TOOLS
-endif # FORCE_INTERNAL_TOOLS
-
-ifeq ($(INT_CHAIN_NODE),0)
-NODE_EXE_SPEC:=
-else
-NODE_EXE_SPEC:=$(TC_NODE_EXE)
-NODE_EXE_SPEC+=
-endif
-
-ifeq ($(V8_CHAIN),1)
-V8_DEP:=$(V8_DIR)
-else
-V8_DEP:=
-endif
-
-ifeq ($(LIBCRYPTO),1)
-RT_LDFLAGS+=-lcrypto 
-endif
-
-PROTOC_BASE:=$(shell dirname $(shell dirname $(TC_PROTOC_EXE)))
-
-LIB_SEARCH_PATHS?=
-RT_LDFLAGS+=$(foreach TLIB, $(LIB_SEARCH_PATHS), -L $(TLIB))
-
-STATIC_LIBRARY_PATHS:=
-
-STATIC_LIBRARIES:=
-
-STATIC_RECOMMENDS_INDIFFERENT:=boost_program_options
-
-ifeq ($(INT_CHAIN_PROTOC),1)
-STATIC_LIBRARY_PATHS+=$(TC_PROTOC_INT_LIB_DIR)/libprotobuf.a
-else
-STATIC_RECOMMENDS_INDIFFERENT+=protobuf
-endif
-
-STATIC_RECOMMENDS_IMPORTANT:=
-
-ifeq ($(NO_TCMALLOC),0)
-ifeq ($(TCMALLOC_CHAIN_IF_NECESSARY),0)
-# If we need TCMALLOC and we are not already obligated to chain-building the static library, we put it in the recommended list.
-STATIC_RECOMMENDS_IMPORTANT+=tcmalloc_minimal
-else
-OBJ_SUPPS+=$(TCMALLOC_MINIMAL_INT_LIB)
-STATIC_LIBRARY_PATHS+=$(TCMALLOC_MINIMAL_INT_LIB)
-endif
-endif
-
-RECOMMENDED_STATIC?=1
-HIGHLY_RECOMMENDED_STATIC?=1
-
-ifeq ($(RECOMMENDED_STATIC),1)
-STATIC_LIBRARIES+=$(STATIC_RECOMMENDS_INDIFFERENT)
-else
-RT_LDFLAGS+=$(foreach TLIB, $(STATIC_RECOMMENDS_INDIFFERENT), -l$(TLIB))
-endif
-
-ifeq ($(HIGHLY_RECOMMENDED_STATIC),1)
-STATIC_LIBRARIES+=$(STATIC_RECOMMENDS_IMPORTANT)
-else
-RT_LDFLAGS+=$(foreach TLIB, $(STATIC_RECOMMENDS_IMPORTANT), -l$(TLIB))
-endif
-
-ifeq ($(STATIC_V8),2)
-ifeq ($(V8_CHAIN),0)
-STATIC_LIBRARIES+=libv8
-else
-STATIC_LIBRARY_PATHS+=$(V8_LIB)
-endif
-endif
-
-ifeq ($(OSX),1)
-# /usr/local/lib is where Homebrew will put these libraries.  Will
-# they be named differently if you don't use Homebrew?  (No -mt on
-# program options?)
-# TODO(OSX)
-RT_LDFLAGS+=/usr/local/lib/libboost_program_options-mt.a /usr/local/lib/libprotobuf.a
-#RT_LDFLAGS+=-L/usr/local/lib -lboost_program_options-mt -lprotobuf
-else
-
-# look for the static library in the same directory as the .so file
-# On older platforms, certain libraries such as tcmalloc_minimal may not be available unversioned (tcmalloc_minimal.so). If we are on such a platform, we settle for something versioned.
-STATIC_LIBRARY_PATHS+=$(foreach lib,$(STATIC_LIBRARIES),$(shell /sbin/ldconfig -p | awk '/lib$(lib).so / { gsub("\\.so$$", ".a", $$NF); print $$NF; exit 0; }'))
-endif
-
-ifeq ($(GPERF),1)
-STATIC_LIBRARY_PATHS+= # path to patched libtcmalloc_and_profiler.a
-endif
-
-RT_CXXFLAGS?=
-
-# Makes compilation work at least with Boost 1.53.0 and OS X clang 4.0.
-RT_CXXFLAGS+="-DBOOST_NO_CXX11_RVALUE_REFERENCES"
-
-RT_CXXFLAGS+=-I$(SOURCE_DIR) -pthread
-RT_CXXFLAGS+="-DPRODUCT_NAME=\"$(PRODUCT_NAME)\""
-
-RT_CXXFLAGS+=$(CXXPATHDS)
-RT_CFLAGS+=$(CPATHDS)
-
-ifeq ($(SOLO),1)
-RT_CXXFLAGS+=-DRETHINKDB_SOLO_PRODUCT
-else
-RT_CXXFLAGS+=-DRETHINKDB_CACHE_PRODUCT
-endif
-
-RT_CXXFLAGS+=-Wall -Wextra -Werror -Wnon-virtual-dtor -std=gnu++0x
-
-ifeq ($(COMPILER), INTEL)
-RT_CXXFLAGS+=-w1 -ftls-model=local-dynamic
-else
-ifeq ($(COMPILER), CLANG)
-RT_CXXFLAGS+=-Wformat=2 -Wswitch-enum -Wswitch-default -Wno-unneeded-internal-declaration -Wused-but-marked-unused -Wunused-macros -Wundef -Wvla -Wshadow -Wconditional-uninitialized -Wmissing-noreturn
-else  # ($(COMPILER), CLANG)
-ifeq ($(LEGACY_GCC), 1)
-RT_CXXFLAGS+=-Wformat=2 -Wswitch-enum -Wswitch-default
-else  # ($(LEGACY_GCC), 1)
-RT_CXXFLAGS+=-Wformat=2 -Wswitch-enum -Wswitch-default -Wno-array-bounds 
-
-endif  # ($(LEGACY_GCC), 1)
-endif  # ($(COMPILER), CLANG)
-endif  # ($(COMPILER), INTEL)
-
-COVERAGE?=0
-
-ifeq ($(COVERAGE), 1)
-  ifeq ($(COMPILER), GCC)
-    RT_CXXFLAGS+=--coverage
-    RT_LDFLAGS+=--coverage
-  else
-    $(error COVERAGE=1 not yet supported for $(COMPILER))
-  endif
-endif # ($(COVERAGE), 1)
-
-ifeq ($(AGRESSIVE_BUF_UNLOADING),1)
-RT_CXXFLAGS+=-DAGRESSIVE_BUF_UNLOADING=1
-endif
-
-ifneq ($(PREFIX),)
-RT_CXXFLAGS+=-DCPREFIX='"$(PREFIX)"'
-endif
-
-ifneq ($(WEBRESDIR),)
-RT_CXXFLAGS+=-DWEBRESDIR='"$(WEBRESDIR)"'
-endif
-
-ifeq ($(COMPILER),INTEL)
-IGNORE_SOME_ICC_LD_WARNINGS?=1
-else
-IGNORE_SOME_ICC_LD_WARNINGS?=0
-endif
-
-STRIP_ON_INSTALL?=1
-
-NO_OMIT_FRAME_POINTER?=0
-
-RT_FORCE_NATIVE?=0
-RT_COPY_NATIVE?=0
-RT_REDUCE_NATIVE?=0
-
-ifeq ($(RT_FORCE_NATIVE),1)
-RT_CXXFLAGS+=-march=native
-endif
-ifeq ($(RT_COPY_NATIVE),1)
-RT_CXXFLAGS+=-march="$(GCC_ARCH)"
-endif
-ifeq ($(RT_REDUCE_NATIVE),1)
-RT_CXXFLAGS+=-march="$(GCC_ARCH_REDUCED)"
-endif
-
-# Configure debug vs. release
-ifeq ($(DEBUG),1)
-SYMBOLS:=1
-RT_CXXFLAGS+=-O0
-
-ifeq ($(KEEP_INLINE),1)
-RT_CXXFLAGS+=-fkeep-inline-functions
-endif
-
-else  # ifeq ($(DEBUG),1)
-# use -fno-strict-aliasing to not break things
-# march=native used to break the serializer
-RT_CXXFLAGS+=-O3 -DNDEBUG -fno-strict-aliasing # -march=native
-# TODO: remove this once memcached is added back in the release (disables memcached from showing up in the admin CLI help or tab-completion)
-RT_CXXFLAGS+=-DNO_MEMCACHE
-ifeq ($(NO_OMIT_FRAME_POINTER),1)
-RT_CXXFLAGS+=-fno-omit-frame-pointer
-endif
-endif  # ifeq ($(DEBUG),1)
-
-ifeq ($(DISABLE_BREAKPOINTS),1)
-RT_CXXFLAGS+=-DDISABLE_BREAKPOINTS
-endif
-
-ifneq ($(TRIAL),0)
-ifeq ($(TIMEBOMB),0)
-TIMEBOMB:=21
-endif
-endif
-
-ifneq ($(TIMEBOMB),0)
-TRIAL:=1
-RT_CXXFLAGS+=-DTIMEBOMB_DAYS=$(TIMEBOMB)
-endif
-
-ifneq ($(TRIAL),0)
-BUILD_DIR:=$(BUILD_DIR)-trial
-PACKAGE_NAME:=$(TRIAL_PACKAGE_NAME)
-SERVER_EXEC_NAME:=$(SERVER_EXEC_NAME)-trial
-endif
-
-ifeq (${STATIC_LIBGCC},1)
-RT_LDFLAGS+=-static-libgcc -static-libstdc++
-endif
-
-ifeq ($(OPROFILE),1)
-SYMBOLS=1
-endif
-
-ifeq ($(CALLGRIND),1)
-SYMBOLS=1
-endif
-
-ifeq ($(SYMBOLS),1)
-# -rdynamic is necessary so that backtrace_symbols() works properly
-ifeq ($(OSX),0)
-RT_LDFLAGS+=-rdynamic
-endif
-RT_CXXFLAGS+=-g
-endif  # ($(SYMBOLS),1)
-
-ifeq ($(SEMANTIC_SERIALIZER_CHECK),1)
-RT_CXXFLAGS+=-DSEMANTIC_SERIALIZER_CHECK
-BUILD_DIR:=$(BUILD_DIR)-scs
-endif
-
-ifeq ($(MOCK_CACHE_CHECK),1)
-RT_CXXFLAGS+=-DMOCK_CACHE_CHECK
-BUILD_DIR:=$(BUILD_DIR)-mockcache
-endif
-
-ifeq ($(BTREE_DEBUG),1)
-RT_CXXFLAGS+=-DBTREE_DEBUG
-endif
-
-ifeq ($(JSON_SHORTCUTS),1)
-RT_CXXFLAGS+=-DJSON_SHORTCUTS
-endif
-
-ifeq ($(MALLOC_PROF),1)
-RT_CXXFLAGS+=-DMALLOC_PROF
-endif
-
-ifeq ($(SERIALIZER_DEBUG),1)
-RT_CXXFLAGS:=$(RT_CXXFLAGS) -DSERIALIZER_MARKERS
-endif
-
-ifneq ($(MEMCACHED_STRICT), 0)
-RT_CXXFLAGS+=-DMEMCACHED_STRICT
-endif
-
-ifeq ($(LEGACY_LINUX),1)
-#CXX=g++44
-RT_CXXFLAGS+=-DLEGACY_LINUX -DNO_EPOLL -Wno-format
-BUILD_DIR:=$(BUILD_DIR)-legacy
-endif
-
-ifeq ($(LEGACY_GCC),1)
-RT_CXXFLAGS+=-Wno-switch-default -Wno-switch-enum
-BUILD_DIR:=$(BUILD_DIR)-legacy-gcc
-endif
-
-ifeq ($(NO_EVENTFD),1)
-RT_CXXFLAGS+=-DNO_EVENTFD
-BUILD_DIR:=$(BUILD_DIR)-noeventfd
-endif
-
-ifeq ($(NO_EPOLL),1)
-RT_CXXFLAGS+=-DNO_EPOLL
-BUILD_DIR:=$(BUILD_DIR)-noepoll
-endif
-
-ifeq ($(MCHECK_PEDANTIC),1)
-RT_CXXFLAGS+=-DMCHECK_PEDANTIC
-MCHECK:=1
-endif
-
-ifeq ($(MCHECK),1)
-NO_TCMALLOC:=1
-RT_CXXFLAGS+=-DMCHECK
-RT_LDFLAGS+=-lmcheck
-endif
-
-ifeq ($(VALGRIND),1)
-RT_CXXFLAGS+=-DVALGRIND
-BUILD_DIR:=$(BUILD_DIR)-valgrind
-NO_TCMALLOC:=1
-endif
-
-ifeq ($(AIOSUPPORT),1)
-BUILD_DIR:=$(BUILD_DIR)-aiosupport
-RT_CXXFLAGS+=-DAIOSUPPORT
-RT_LDFLAGS+=-laio
-endif
-
-ifeq ($(LEGACY_PROC_STAT),1)
-RT_CXXFLAGS+=-DLEGACY_PROC_STAT
-BUILD_DIR:=$(BUILD_DIR)-legacy-proc-stat
-endif
-
-PROTO_DIR:=$(BUILD_DIR)/proto
-RT_CXXFLAGS += -I$(PROTO_DIR)
-
-#  /usr/lib/x86_64-linux-gnu/libQtCore.so.4
-
-# Should makefile be noisy?
-ifeq ($(VERBOSE),1)
-QUIET:=
-else
-ifeq ($(TIMINGS),1)
-QUIET:=@ time
-else
-QUIET:=@
-endif
-endif
-
-ifeq ($(UNIT_TESTS),1)
-UNIT_STATIC_LIBRARY_PATH+=../external/gtest-1.6.0/make/gtest.a
-RT_CXXFLAGS+=-I../external/gtest-1.6.0/include
-endif
-
-UNIT_TEST_FILTER?=*
-
-##### Finding what to build
-
-DEP_DIR:=$(BUILD_DIR)/dep
-OBJ_DIR:=$(BUILD_DIR)/obj
-
-# clustering/administration/main/serve.cc is some of our slowest-compiling files, so we start it first.
-ifeq ($(UNIT_TESTS),1)
-SOURCES:=$(shell find $(SOURCE_DIR) -name '*.cc')
-else
-SOURCES:=$(shell find $(SOURCE_DIR) -name '*.cc' | grep -vF "`find $(SOURCE_DIR)/unittest`")
-endif
-
-QL_PROTO_SOURCES:=./rdb_protocol/query_language.proto ./rdb_protocol/internal_extensions.proto
-QL_PROTO_HEADERS:=$(patsubst $(SOURCE_DIR)/%.proto,$(PROTO_DIR)/%.pb.h,$(QL_PROTO_SOURCES))
-QL_PROTO_CODE:=$(patsubst $(SOURCE_DIR)/%.proto,$(PROTO_DIR)/%.pb.cc,$(QL_PROTO_SOURCES))
-QL_PROTO_NAMES+=$(patsubst $(PROTO_DIR)/%.cc,%,$(QL_PROTO_CODE))
-QL_PROTO_OBJS:=$(patsubst %,$(OBJ_DIR)/%.o,$(QL_PROTO_NAMES))
-
-QL2_PROTO_SOURCES:=./rdb_protocol/ql2.proto ./rdb_protocol/ql2_extensions.proto
-QL2_PROTO_HEADERS:=$(patsubst $(SOURCE_DIR)/%.proto,$(PROTO_DIR)/%.pb.h,$(QL2_PROTO_SOURCES))
-QL2_PROTO_CODE:=$(patsubst $(SOURCE_DIR)/%.proto,$(PROTO_DIR)/%.pb.cc,$(QL2_PROTO_SOURCES))
-QL2_PROTO_NAMES+=$(patsubst $(PROTO_DIR)/%.cc,%,$(QL2_PROTO_CODE))
-QL2_PROTO_OBJS:=$(patsubst %,$(OBJ_DIR)/%.o,$(QL2_PROTO_NAMES))
-
-PROTOCFLAGS:= --proto_path=$(SOURCE_DIR)
-
-NAMES:=$(patsubst $(SOURCE_DIR)/%.cc,%,$(SOURCES))
-DEPS:=$(patsubst %,$(DEP_DIR)/%.d,$(NAMES))
-OBJS:=$(QL_PROTO_OBJS) $(QL2_PROTO_OBJS) $(patsubst %,$(OBJ_DIR)/%.o,$(NAMES))
-
-SERVER_EXEC_OBJS:=$(QL_PROTO_OBJS) $(QL2_PROTO_OBJS) $(patsubst %.cc,$(OBJ_DIR)/%.o,$(filter-out $(SOURCE_DIR)/unittest/%,$(SOURCES)))
-
-SERVER_NOMAIN_OBJS:=$(QL_PROTO_OBJS) $(QL2_PROTO_OBJS) $(patsubst %.cc,$(OBJ_DIR)/%.o,$(filter-out %/main.cc,$(SOURCES)))
-
-SERVER_UNIT_TEST_OBJS:=$(SERVER_NOMAIN_OBJS) $(OBJ_DIR)/unittest/main.o
-
-#### Web UI sources
-WEB_SOURCE_DIR:=../admin
-WEB_ASSETS_DIR_NAME:=rethinkdb_web_assets
-RT_CXXFLAGS+=-DWEB_ASSETS_DIR_NAME='"$(WEB_ASSETS_DIR_NAME)"'
-WEB_ASSETS_BUILD_DIR:=$(BUILD_DIR)/$(WEB_ASSETS_DIR_NAME)
-WEB_ASSETS_OBJ_DIR:=$(BUILD_DIR)/webobj
-WEB_ASSETS:=$(WEB_ASSETS_BUILD_DIR)/cluster-min.js $(WEB_ASSETS_BUILD_DIR)/cluster.css $(WEB_ASSETS_BUILD_DIR)/index.html $(WEB_ASSETS_BUILD_DIR)/js $(WEB_ASSETS_BUILD_DIR)/fonts $(WEB_ASSETS_BUILD_DIR)/images $(WEB_ASSETS_BUILD_DIR)/favicon.ico $(WEB_ASSETS_BUILD_DIR)/js/rethinkdb.js $(WEB_ASSETS_BUILD_DIR)/js/template.js 
-
-#This atrociousness comes from the fact... fuck it blah blah blah coffee script.
-#Basically coffee script can't handle dependencies.
-COFFEE_SOURCES:=$(patsubst %, $(WEB_SOURCE_DIR)/static/coffee/%,\
-			util.coffee \
-			loading.coffee \
-			body.coffee \
-			ui_components/modals.coffee ui_components/list.coffee ui_components/progressbar.coffee \
-			namespaces/database.coffee \
-			namespaces/index.coffee namespaces/replicas.coffee namespaces/shards.coffee namespaces/server_assignments.coffee namespaces/namespace.coffee \
-			servers/index.coffee servers/machine.coffee servers/datacenter.coffee \
-			dashboard.coffee \
-			dataexplorer.coffee \
-			sidebar.coffee \
-			resolve_issues.coffee \
-			log_view.coffee \
-			vis.coffee \
-			models.coffee \
-			navbar.coffee \
-			router.coffee \
-			app.coffee)
-LESS_SOURCES:=$(shell find $(WEB_SOURCE_DIR)/static/less -name '*.less')
-LESS_MAIN:=$(WEB_SOURCE_DIR)/static/less/styles.less
-CLUSTER_HTML:=$(WEB_SOURCE_DIR)/templates/cluster.html
-JS_EXTERNAL_DIR:=$(WEB_SOURCE_DIR)/static/js
-FONTS_EXTERNAL_DIR:=$(WEB_SOURCE_DIR)/static/fonts
-IMAGES_EXTERNAL_DIR:=$(WEB_SOURCE_DIR)/static/images
-FAVICON:=$(WEB_SOURCE_DIR)/favicon.ico
-
-#### Version number handling
-FORCEVERSION?=0
-ifeq ($(FORCEVERSION),1)
-RETHINKDB_VERSION:=$(PVERSION)
-RETHINKDB_CODE_VERSION?=$(shell ../scripts/gen-version.sh)
-RETHINKDB_SHORT_VERSION:=$(shell echo $(RETHINKDB_VERSION) | sed 's/\([^.]\+\.[^.]\+\).*$$/\1/')
-# RETHINKDB_SHORT_VERSION:=$(shell ../scripts/gen-version.sh -s)
-PACKAGING_ALTERNATIVES_PRIORITY:=0
-else
-RETHINKDB_FALLBACK_VERSION:=$(shell if [ -e ../NOTES ] ; then cat ../NOTES | grep '^. Release' | head -n 1 | awk '{ printf "%s" , $$3 ; }' ; fi ; )
-RETHINKDB_VERSION:=$(shell env FALLBACK_VERSION=$(RETHINKDB_FALLBACK_VERSION) ../scripts/gen-version.sh)
-RETHINKDB_CODE_VERSION?=$(shell ../scripts/gen-version.sh)
-RETHINKDB_SHORT_VERSION:=$(shell echo $(RETHINKDB_VERSION) | sed 's/\([^.]\+\.[^.]\+\).*$$/\1/')
-# RETHINKDB_SHORT_VERSION:=$(shell ../scripts/gen-version.sh -s)
-PACKAGING_ALTERNATIVES_PRIORITY:=$(shell expr $$(../scripts/gen-version.sh -r) / 100)
-endif
-
-# ifneq ($(TIMEBOMB),0)
-# RETHINKDB_VERSION:=$(RETHINKDB_VERSION)-trial
-# RETHINKDB_SHORT_VERSION:=$(RETHINKDB_SHORT_VERSION)-trial
-# endif
-RETHINKDB_PACKAGING_VERSION?=$(RETHINKDB_VERSION)
-RT_CXXFLAGS+=-DRETHINKDB_VERSION=\"$(RETHINKDB_VERSION)\"
-RT_CXXFLAGS+=-DRETHINKDB_CODE_VERSION=\"$(RETHINKDB_CODE_VERSION)\"
-
-NAMEVERSIONED?=0
-ifeq ($(NAMEVERSIONED),1)
-SERVER_EXEC_NAME_VERSIONED:=$(SERVER_EXEC_NAME)-$(RETHINKDB_SHORT_VERSION)
-else
-# update-alternatives breaks if we ditch the distinguishing mark .
-SERVER_EXEC_NAME_VERSIONED:=$(SERVER_EXEC_NAME)
-endif
-
-##### Build targets
-.PHONY: all build-deb build-rpm callgrind callgrind clean cscope deb deb depclean drivers etags gdb install install-binaries install-deb install-docs install-manpages install-rpm install-tools prepare_deb_package_dirs prepare_rpm_package_dirs regdb rerun revalgrind rpm rpm rpm-suse10 run sembuild showdefines style tags unit valgrind web-assets coffeelint build-deb-src-control build-deb-support
-
-# High level build targets
-
-# Frank removed $(BUILD_DIR)/$(START_DB_NAME) from this list .
-# Note that drivers, as a phony target, only gets rebuilt consistently because it is a prerequisite of real file $(WEB_ASSETS_BUILD_DIR)/js/rethinkdb.js.
-
-all: $(BUILD_DIR)/$(SERVER_EXEC_NAME) $(BUILD_DIR)/$(GDB_FUNCTIONS_NAME) $(WEB_ASSETS) drivers
-	@echo "    Finished building RethinkDB key-value store server version '${RETHINKDB_VERSION}'"
-
-ifeq ($(UNIT_TESTS),1)
-all: $(BUILD_DIR)/$(SERVER_UNIT_TEST_NAME)
-endif
-
-unit:
-	$(MAKE) UNIT_TESTS=1
-	$(BUILD_DIR)/$(SERVER_UNIT_TEST_NAME) --gtest_filter=$(UNIT_TEST_FILTER)
-
-$(UNIT_STATIC_LIBRARY_PATH):
-	@echo "    GTEST"
-	$(QUIET) cd $(EXTERNAL_DIR)/gtest-1.6.0/make && $(MAKE) gtest.a
-
-coverage:
-	$(MAKE) UNIT_TESTS=1 COVERAGE=1 DEBUG=1
-	$(BUILD_DIR)/$(SERVER_UNIT_TEST_NAME) --gtest_filter=$(UNIT_TEST_FILTER)
-	lcov --directory $(OBJ_DIR) --base-directory "`pwd`" --capture --output-file $(BUILD_DIR)/coverage.full.info
-	lcov --remove $(BUILD_DIR)/coverage.full.info /usr/\* -o $(BUILD_DIR)/coverage.info
-	genhtml --demangle-cpp --no-branch-coverage --no-prefix -o $(BUILD_DIR)/coverage $(BUILD_DIR)/coverage.info 
-	echo "Wrote unit tests coverage report to $(BUILD_DIR)/coverage"
-
-# Packaging
-ifeq ($(PACKAGING),1)
-PACKAGE_FOR_SUSE_10?=0
-RPM_SPEC_INPUT?=../packaging/rpm.spec
-DEBIAN_PKG_DIR:=debian
-SUPPRESSED_LINTIAN_TAGS:=new-package-should-close-itp-bug
-RPM_BUILD_ROOT=$(RPM_PACKAGE_DIR)/BUILD
-DEB_CONTROL_ROOT=$(DEB_PACKAGE_DIR)/DEBIAN
-RPM_SPEC_FILE=$(RPM_PACKAGE_DIR)/SPECS/rethinkdb.spec
-
-ASSETS_DIR:=../packaging/assets
-
-RETHINKDB_VERSION_RPM=$(subst -,_,$(RETHINKDB_PACKAGING_VERSION))
-DEB_PACKAGE_REVISION?=$(shell env UBUNTU_RELEASE="$(UBUNTU_RELEASE)" DEB_RELEASE="$(DEB_RELEASE)" DEB_RELEASE_NUM="$(DEB_RELEASE_NUM)" PACKAGE_VERSION="" ../scripts/gen-trailer.sh)
-RETHINKDB_VERSION_DEB=$(RETHINKDB_PACKAGING_VERSION)$(DEB_PACKAGE_REVISION)
-
-# We need a space for the subst rule later.
-wspace:=
-wspace+=
-
-PACKAGE_NAME_QUALIFIER:=
-
-ifeq ($(BUILD_PORTABLE),1)
-PACKAGE_NAME_QUALIFIER+=-portable
-endif
-
-ifeq ($(TRIAL),1)
-PACKAGE_NAME_QUALIFIER+=-trial
-endif
-
-PACKAGE_NAME_QUALIFIER:=$(subst $(wspace),,$(PACKAGE_NAME_QUALIFIER))
-
-ifeq ($(NAMEVERSIONED),1)
-VERSIONED_QUALIFIED_PACKAGE_NAME:=$(PACKAGE_NAME)$(PACKAGE_NAME_QUALIFIER)-$(RETHINKDB_SHORT_VERSION)
-VERSIONED_PACKAGE_NAME:=$(PACKAGE_NAME)-$(RETHINKDB_SHORT_VERSION)
-# VERSIONED_TRIAL_PACKAGE_NAME:=$(TRIAL_PACKAGE_NAME)-$(RETHINKDB_SHORT_VERSION)
-# Remove this line if nothing breaks.
-VERSIONED_PRODUCT_SHARE_DIR:=/usr/share/$(VERSIONED_PACKAGE_NAME)
-else
-VERSIONED_QUALIFIED_PACKAGE_NAME:=$(PACKAGE_NAME)$(PACKAGE_NAME_QUALIFIER)
-VERSIONED_PACKAGE_NAME:=$(PACKAGE_NAME)
-# VERSIONED_TRIAL_PACKAGE_NAME:=$(TRIAL_PACKAGE_NAME)
-# Remove this line if nothing breaks.
-VERSIONED_PRODUCT_SHARE_DIR:=/usr/share/$(VERSIONED_PACKAGE_NAME)
-endif
-
-
-prefix?=/usr
-bin_dir:=$(prefix)/bin
-doc_dir:=$(prefix)/share/doc/$(VERSIONED_PACKAGE_NAME)
-man_dir:=$(prefix)/share/man
-man1_dir:=$(man_dir)/man1
-share_dir:=$(prefix)/share/$(VERSIONED_PACKAGE_NAME)
-bash_completion_dir:=/etc/bash_completion.d
-internal_bash_completion_dir:=$(share_dir)$(bash_completion_dir)
-scripts_dir:=$(share_dir)/scripts
-init_dir:=/etc/init.d
-conf_dir:=/etc/rethinkdb
-conf_instance_dir:=$(conf_dir)/instances.d
-lib_dir:=$(prefix)/lib/rethinkdb
-web_res_dir:=$(share_dir)/web
-pidfile_dir:=/var/run/rethinkdb
-data_dir:=/var/lib/rethinkdb
-language_drivers_dir:=$(share_dir)/drivers
-
-ASSET_SCRIPTS:=$(ASSETS_DIR)/scripts/rdb_migrate
-INIT_SCRIPTS:=$(ASSETS_DIR)/init/rethinkdb
-
-UBUNTU_RELEASE?=
-
-# Ubuntu quantal and later require nodejs-legacy.
-ifeq ($(shell echo $(UBUNTU_RELEASE) | grep '^[q-zQ-Z]'),)
-NODEJS_NEW?=0
-else
-NODEJS_NEW?=1
-endif
-
-# We have facilities for converting between toy names and Debian release numbers.
-
-DEB_NUM_TO_TOY:=sed -e 's/^1$$/buzz/g' -e 's/^2$$/rex/g' -e 's/^3$$/bo/g' -e 's/^4$$/hamm/g' -e 's/^5$$/slink/g' -e 's/^6$$/potato/g' -e 's/^7$$/woody/g' -e 's/^8$$/sarge/g' -e 's/^9$$/etch/g' -e 's/^10$$/lenny/g' -e 's/^11$$/squeeze/g' -e 's/^12$$/wheezy/g' -e 's/^13$$/jessie/g'
-DEB_TOY_TO_NUM:=sed -e 's/^buzz$$/1/g' -e 's/^rex$$/2/g' -e 's/^bo$$/3/g' -e 's/^hamm$$/4/g' -e 's/^slink$$/5/g' -e 's/^potato$$/6/g' -e 's/^woody$$/7/g' -e 's/^sarge$$/8/g' -e 's/^etch$$/9/g' -e 's/^lenny$$/10/g' -e 's/^squeeze$$/11/g' -e 's/^wheezy$$/12/g' -e 's/^jessie$$/13/g'
-DEB_NUM_MAX:=13
-
-# Here are unescaped versions for use in shell scripts.
-# sed -e 's/^1$/buzz/g' -e 's/^2$/rex/g' -e 's/^3$/bo/g' -e 's/^4$/hamm/g' -e 's/^5$/slink/g' -e 's/^6$/potato/g' -e 's/^7$/woody/g' -e 's/^8$/sarge/g' -e 's/^9$/etch/g' -e 's/^10$/lenny/g' -e 's/^11$/squeeze/g' -e 's/^12$/wheezy/g' -e 's/^13$/jessie/g'
-# sed -e 's/^buzz$/1/g' -e 's/^rex$/2/g' -e 's/^bo$/3/g' -e 's/^hamm$/4/g' -e 's/^slink$/5/g' -e 's/^potato$/6/g' -e 's/^woody$/7/g' -e 's/^sarge$/8/g' -e 's/^etch$/9/g' -e 's/^lenny$/10/g' -e 's/^squeeze$/11/g' -e 's/^wheezy$/12/g' -e 's/^jessie$/13/g'
-
-# We can accept a toy name via DEB_RELEASE or a number via DEB_NUM_RELEASE.
-# Note that the numeric release does not correspond to the Debian version but to the sequence of major releases. Version 1.3 is number 3, and version 2 is number 4.
-# DEB_REAL_NUM_RELEASE is a scrubbed version of DEB_NUM_RELEASE.
-# In order to provide bijective mappings, we must reject numbers that are out of bounds. So we accept 1 (buzz) to 13 (jessie) at this time.
-
-DEB_RELEASE?=
-DEB_RELEASE_NUM?=$(shell echo "$(DEB_RELEASE)" | $(DEB_TOY_TO_NUM) | grep '^[0-9]*$$')
-DEB_REAL_NUM_RELEASE:=$(shell echo "$(DEB_RELEASE_NUM)" | grep '^[0-9]*$$' | awk '{ if ( ( NF >= 1 ) && ( $$1 >=1 ) && ( $$1 <= 13 ) ) { printf "%d" , $$1 ; } }' )
-
-ifneq ($(DEB_RELEASE_NUM),)
-ifeq ($(DEB_REAL_NUM_RELEASE),)
-	FOO:=$(warning The Debian version specification is invalid. We will ignore it.)
-endif
-ifneq ($(UBUNTU_RELEASE),)
-	FOO:=$(warning We seem to have received an Ubuntu release specification and a Debian release specification. We will ignore the Debian release specification.)
-endif
-endif
-
-
-
-RT_CXXFLAGS+=-DMIGRATION_SCRIPT_LOCATION=\"$(scripts_dir)/rdb_migrate\"
-
-FULL_SERVER_EXEC_NAME=$(bin_dir)/$(SERVER_EXEC_NAME)
-FULL_SERVER_EXEC_NAME_VERSIONED=$(bin_dir)/$(SERVER_EXEC_NAME_VERSIONED)
-
-prepare_deb_package_dirs:
-	$(QUIET) mkdir -p $(DEB_PACKAGE_DIR)
-	$(QUIET) mkdir -p $(DEB_CONTROL_ROOT)
-
-prepare_rpm_package_dirs:
-	$(QUIET) mkdir -p $(RPM_PACKAGE_DIR)
-	$(QUIET) for d in BUILD RPMS/$(GCC_ARCH_REDUCED) SOURCES SPECS SRPMS; do mkdir -p $(RPM_PACKAGE_DIR)/$$d; done
-
-install-binaries: $(BUILD_DIR)/$(SERVER_EXEC_NAME)
-	$(QUIET) install -m755 -d $(DESTDIR)$(bin_dir)
-	$(QUIET) install -m755 -T $(BUILD_DIR)/$(SERVER_EXEC_NAME) $(DESTDIR)$(FULL_SERVER_EXEC_NAME_VERSIONED)
-ifeq ($(STRIP_ON_INSTALL),1)
-	$(QUIET) strip --strip-unneeded $(DESTDIR)$(FULL_SERVER_EXEC_NAME_VERSIONED)
-endif
-
-install-manpages: $(ASSETS_DIR)/man/rethinkdb.1
-	$(QUIET) install -m755 -d $(DESTDIR)$(man1_dir)
-# TODO: support other man pages
-	$(QUIET) m4 \
-			-D "SHORT_VERSION=$(RETHINKDB_SHORT_VERSION)" \
-			-D "CURRENT_DATE=$(shell date +%F)" \
-			< $(ASSETS_DIR)/man/rethinkdb.1 | gzip -9 | install -m644 -T /dev/stdin $(DESTDIR)$(man1_dir)/$(VERSIONED_PACKAGE_NAME).1.gz;
-#	$(QUIET) for manpage in $(MAN_PAGES); do \
-#			gzip -9 < $$manpage | install -m644 -T /dev/stdin $(DESTDIR)$(man1_dir)/$$(basename $$manpage).gz; \
-#		done
-
-install-tools: $(ASSETS_DIR)/scripts/rethinkdb.bash $(ASSET_SCRIPTS)
-	$(QUIET) install -m755 -d $(DESTDIR)$(internal_bash_completion_dir)
-	$(QUIET) install -m755 -d $(DESTDIR)$(bash_completion_dir)
-	$(QUIET) m4 																												\
-			-D "SERVER_EXEC_NAME=$(SERVER_EXEC_NAME)" 											\
-			-D "SERVER_EXEC_NAME_VERSIONED=$(SERVER_EXEC_NAME_VERSIONED)" 	\
-			$(ASSETS_DIR)/scripts/rethinkdb.bash | install -m644 /dev/stdin $(DESTDIR)$(internal_bash_completion_dir)/$(SERVER_EXEC_NAME).bash
-	$(QUIET) install -m755 -d $(DESTDIR)$(scripts_dir)
-	$(QUIET) for s in $(ASSET_SCRIPTS); do install -m755 "$$s" $(DESTDIR)$(scripts_dir)/$$(basename $$s); done
-	$(QUIET) install -m755 -d $(DESTDIR)$(init_dir) ;
-	$(QUIET) for s in $(INIT_SCRIPTS); do install -m755 "$$s" $(DESTDIR)$(init_dir)/$$(basename $$s); done ;
-
-install-config:
-	$(QUIET) install -m755 -d $(DESTDIR)$(conf_dir) ;
-	$(QUIET) install -m755 -d $(DESTDIR)$(conf_instance_dir) ;
-	$(QUIET) install -m644 $(ASSETS_DIR)/config/default.conf.sample $(DESTDIR)$(conf_dir)/default.conf.sample ;
-
-install-data:
-	$(QUIET) install -m755 -d $(DESTDIR)$(data_dir)
-	$(QUIET) install -m755 -d $(DESTDIR)$(data_dir)/instances.d
-# We disabled the /var/run creation and added the functionality to the init script because Lintian observed that /var/run can get purged .
-#	$(QUIET) install -m755 -d $(DESTDIR)$(pidfile_dir)
-#	$(QUIET) install -m755 -d $(DESTDIR)$(pidfile_dir)/instances.d
-
-install-web:
-	$(QUIET) install -m755 -d $(DESTDIR)$(web_res_dir)
-# This might break some ownership or permissions stuff.
-	$(QUIET) cp -pRP $(BUILD_DIR)/$(WEB_ASSETS_DIR_NAME)/* $(DESTDIR)$(web_res_dir)/
-
-install-drivers:
-
-$(libdir):
-	$(QUIET) install -m755 -d $(DESTDIR)$(lib_dir)
-
-install-docs:
-	$(QUIET) install -m755 -d $(DESTDIR)$(doc_dir)
-	$(QUIET) install -m644 -T $(ASSETS_DIR)/docs/LICENSE $(DESTDIR)$(doc_dir)/copyright
-
-install: install-binaries install-manpages install-docs install-tools install-web install-data install-config
-install-rpm: install
-install-deb: install
-	$(QUIET) install -m755 -d $(DESTDIR)$(doc_dir)
-	$(QUIET) sed	-e 's/PACKAGING_VERSION/$(RETHINKDB_VERSION_DEB)/' $(ASSETS_DIR)/docs/changelog.Debian | \
-		gzip -c9 | \
-		install -m644 -T /dev/stdin $(DESTDIR)$(doc_dir)/changelog.Debian.gz
-
-ifeq ($(BUILD_PORTABLE),1)
-build-deb-support: $(TC_LESSC_INT_EXE) $(TC_COFFEE_INT_EXE) $(TC_HANDLEBARS_INT_EXE) $(V8_SRC_DIR) $(NODE_SRC_DIR) $(PROTOC_SRC_DIR) $(GPERFTOOLS_SRC_DIR) $(LIBUNWIND_SRC_DIR)
-else
-build-deb-support: $(TC_LESSC_INT_EXE) $(TC_COFFEE_INT_EXE)
-endif
-
-build-deb-src-control:
-	$(QUIET) cd .. ; if [ -e debian ] ; then rm -rf debian ; fi ; cp -pRP packaging/debian.template debian ; env UBUNTU_RELEASE=$(UBUNTU_RELEASE) DEB_RELEASE=$(DEB_RELEASE) DEB_RELEASE_NUM=$(DEB_RELEASE_NUM) PACKAGE_NAME=$(PACKAGE_NAME) VERSIONED_PACKAGE_NAME=$(VERSIONED_PACKAGE_NAME) VERSIONED_QUALIFIED_PACKAGE_NAME=$(VERSIONED_QUALIFIED_PACKAGE_NAME) VANILLA_PACKAGE_NAME=$(VANILLA_PACKAGE_NAME) PACKAGE_VERSION_EXTENDED=$(RETHINKDB_VERSION_DEB) PACKAGE_VERSION=$(RETHINKDB_PACKAGING_VERSION) ./scripts/gen-changelog.sh ;
-# Replace version/size fields in the deb control file
-	$(QUIET) disk_size=0;	\
-		m4																													\
-				-D "SOLO=$(SOLO)"																				\
-				-D "PACKAGE_NAME=$(PACKAGE_NAME)"												\
-				-D "VERSIONED_PACKAGE_NAME=$(VERSIONED_PACKAGE_NAME)"		\
-				-D "VANILLA_PACKAGE_NAME=$(VANILLA_PACKAGE_NAME)"				\
-				-D "TRIAL_PACKAGE_NAME=$(TRIAL_PACKAGE_NAME)"						\
-				-D "VERSIONED_TRIAL_PACKAGE_NAME=$(VERSIONED_TRIAL_PACKAGE_NAME)"						\
-				-D "VERSIONED_QUALIFIED_PACKAGE_NAME=$(VERSIONED_QUALIFIED_PACKAGE_NAME)" \
-				-D "PACKAGE_VERSION=$(RETHINKDB_VERSION_DEB)" \
-				-D "LEGACY_PACKAGE=$(LEGACY_PACKAGE)" \
-				-D "STATIC_V8=$(STATIC_V8)" \
-				-D "TC_BUNDLED=$(BUILD_PORTABLE)" \
-				-D "BUILD_DRIVERS=$(BUILD_DRIVERS)" \
-				-D "TRIAL=$(TRIAL)" \
-				-D "DISK_SIZE=$${disk_size}" \
-				-D "SOURCEBUILD=1" \
-				-D "NODEJS_NEW=$(NODEJS_NEW)" \
-				-D "CURRENT_ARCH=$(DEB_ARCH)" \
-			../packaging/$(DEBIAN_PKG_DIR)/control > ../debian/control
-# Copy {pre,post}{inst,rm} scripts
-	$(QUIET) for script in preinst postinst prerm postrm; do		                  		\
-			m4 \
-					-D "BIN_DIR=$(bin_dir)" \
-					-D "MAN1_DIR=$(man1_dir)" \
-					-D "BASH_COMPLETION_DIR=$(bash_completion_dir)" \
-					-D "INTERNAL_BASH_COMPLETION_DIR=$(internal_bash_completion_dir)" \
-					-D "SERVER_EXEC_NAME=$(SERVER_EXEC_NAME)" \
-					-D "SERVER_EXEC_NAME_VERSIONED=$(SERVER_EXEC_NAME_VERSIONED)" \
-					-D "UPDATE_ALTERNATIVES=$(NAMEVERSIONED)" \
-					-D "PRIORITY=$(PACKAGING_ALTERNATIVES_PRIORITY)" \
-				../packaging/$(DEBIAN_PKG_DIR)/$${script} > ../debian/$${script}; \
-			chmod 0755 ../debian/$${script};																		\
-		done
-
-
-# Copy the license file.
-	cat ../packaging/$(DEBIAN_PKG_DIR)/copyright > ../debian/copyright
-
-build-deb: all prepare_deb_package_dirs
-	@echo
-	@echo "$(ANSI_BOLD_ON)Building DEB package for RethinkDB version $(RETHINKDB_PACKAGING_VERSION)$(ANSI_BOLD_OFF)"
-	@echo
-# Copy files to their correct places
-	$(QUIET) $(MAKE) DESTDIR=$(DEB_PACKAGE_DIR) install-deb
-# Produce md5sum file in control directory
-	$(QUIET) find $(DEB_PACKAGE_DIR) -path $(DEB_CONTROL_ROOT) -prune -o -path $(DEB_PACKAGE_DIR)/etc -prune -o -type f -printf "%P\\0" | \
-		(cd $(DEB_PACKAGE_DIR) && xargs -0 md5sum) \
-		> $(DEB_CONTROL_ROOT)/md5sums
-# List configuration files in conffiles
-	$(QUIET) find $(DEB_PACKAGE_DIR) -type f -printf "/%P\n" | (grep '^/etc/' | grep -v '^/etc/init\.d' || true) > $(DEB_CONTROL_ROOT)/conffiles
-# Copy {pre,post}{inst,rm} scripts
-	$(QUIET) for script in preinst postinst prerm postrm; do		                  		\
-			m4 \
-					-D "BIN_DIR=$(bin_dir)" \
-					-D "MAN1_DIR=$(man1_dir)" \
-					-D "BASH_COMPLETION_DIR=$(bash_completion_dir)" \
-					-D "INTERNAL_BASH_COMPLETION_DIR=$(internal_bash_completion_dir)" \
-					-D "SERVER_EXEC_NAME=$(SERVER_EXEC_NAME)" \
-					-D "SERVER_EXEC_NAME_VERSIONED=$(SERVER_EXEC_NAME_VERSIONED)" \
-					-D "UPDATE_ALTERNATIVES=$(NAMEVERSIONED)" \
-					-D "PRIORITY=$(PACKAGING_ALTERNATIVES_PRIORITY)" \
-				../packaging/$(DEBIAN_PKG_DIR)/$${script} > $(DEB_CONTROL_ROOT)/$${script}; \
-			chmod 0755 $(DEB_CONTROL_ROOT)/$${script};																		\
-		done
-# Replace version/size fields in the deb control file
-	$(QUIET) disk_size=$$(du -s -k $(DEB_PACKAGE_DIR) | cut -f1);	\
-		m4																													\
-				-D "SOLO=$(SOLO)"																				\
-				-D "PACKAGE_NAME=$(PACKAGE_NAME)"												\
-				-D "VERSIONED_PACKAGE_NAME=$(VERSIONED_PACKAGE_NAME)"		\
-				-D "VANILLA_PACKAGE_NAME=$(VANILLA_PACKAGE_NAME)"				\
-				-D "TRIAL_PACKAGE_NAME=$(TRIAL_PACKAGE_NAME)"						\
-				-D "VERSIONED_TRIAL_PACKAGE_NAME=$(VERSIONED_TRIAL_PACKAGE_NAME)"						\
-				-D "PACKAGE_VERSION=$(RETHINKDB_VERSION_DEB)"						\
-				-D "VERSIONED_QUALIFIED_PACKAGE_NAME=$(VERSIONED_QUALIFIED_PACKAGE_NAME)" \
-				-D "LEGACY_PACKAGE=$(LEGACY_PACKAGE)"												\
-				-D "STATIC_V8=$(STATIC_V8)" \
-				-D "TC_BUNDLED=$(BUILD_PORTABLE)" \
-				-D "BUILD_DRIVERS=$(BUILD_DRIVERS)" \
-				-D "TRIAL=$(TRIAL)"																			\
-				-D "DISK_SIZE=$${disk_size}"														\
-				-D "SOURCEBUILD=0" \
-				-D "NODEJS_NEW=$(NODEJS_NEW)" \
-				-D "CURRENT_ARCH=$(DEB_ARCH)" \
-			../packaging/$(DEBIAN_PKG_DIR)/control >$(DEB_CONTROL_ROOT)/control
-# Copy the license file.
-	cat ../packaging/$(DEBIAN_PKG_DIR)/copyright > $(DEB_CONTROL_ROOT)/copyright
-# Finally, produce a debian package
-	$(QUIET) fakeroot dpkg-deb -b $(DEB_PACKAGE_DIR) $(PACKAGES_DIR)
-
-deb: prepare_deb_package_dirs
-# We have disabled building of unstripped debs for now.
-# $(QUIET) $(MAKE) STRIP_ON_INSTALL=0 RETHINKDB_PACKAGING_VERSION=$(RETHINKDB_VERSION)-unstripped build-deb
-	$(QUIET) $(MAKE) STRIP_ON_INSTALL=1 RETHINKDB_PACKAGING_VERSION=$(RETHINKDB_VERSION) WEBRESDIR=$(web_res_dir) BUILD_DRIVERS=0 build-deb
-# Print a nice message with the location of the created package
-	@echo
-	@echo "$(ANSI_BOLD_ON)Your DEB packages are here (with lintian output following each package):$(ANSI_BOLD_OFF)"
-ifeq ($(LINT),1)
-	$(QUIET) for f in $(PACKAGES_DIR)/*.deb; do \
-			deb_name=`readlink -f $(PACKAGES_DIR)`/$$(basename $$f); \
-			echo "  $(ANSI_UL_ON)$${deb_name}$(ANSI_UL_OFF)"; \
-			lintian --color auto --suppress-tags "no-copyright-file,$(subst $(space),$(comma),$(SUPPRESSED_LINTIAN_TAGS))" $${deb_name} || true; \
-		done
-else
-	$(QUIET) for f in $(PACKAGES_DIR)/*.deb; do \
-			deb_name=`readlink -f $(PACKAGES_DIR)`/$$(basename $$f); \
-			echo "  $(ANSI_UL_ON)$${deb_name}$(ANSI_UL_OFF)"; \
-		done
-endif
-	$(QUIET) echo
-
-build-rpm: all prepare_rpm_package_dirs
-	@echo
-	@echo "$(ANSI_BOLD_ON)Building RPM package for RethinkDB version $(RETHINKDB_PACKAGING_VERSION)$(ANSI_BOLD_OFF)"
-	@echo
-# Replace version/topdir fields in the spec file
-	$(QUIET) m4 \
-				-D "SOLO=$(SOLO)" \
-				-D "RPM_PACKAGE_DIR=`readlink -f $(RPM_PACKAGE_DIR)`" \
-				-D "SERVER_EXEC_NAME=$(SERVER_EXEC_NAME)" \
-				-D "SERVER_EXEC_NAME_VERSIONED=$(SERVER_EXEC_NAME_VERSIONED)" \
-				-D "PACKAGE_NAME=$(PACKAGE_NAME)" \
-				-D "VERSIONED_PACKAGE_NAME=$(VERSIONED_PACKAGE_NAME)" \
-				-D "VERSIONED_QUALIFIED_PACKAGE_NAME=$(VERSIONED_QUALIFIED_PACKAGE_NAME)" \
-				-D "VANILLA_PACKAGE_NAME=$(VANILLA_PACKAGE_NAME)" \
-				-D "TRIAL_PACKAGE_NAME=$(TRIAL_PACKAGE_NAME)" \
-				-D "VERSIONED_TRIAL_PACKAGE_NAME=$(VERSIONED_TRIAL_PACKAGE_NAME)" \
-				-D "PACKAGE_VERSION=$(RETHINKDB_VERSION_DEB)" \
-				-D "PACKAGE=$(PACKAGE)" \
-				-D "PACKAGE_FOR_SUSE_10=$(PACKAGE_FOR_SUSE_10)" \
-				-D "TRIAL=$(TRIAL)" \
-				-D "BIN_DIR=$(bin_dir)" \
-				-D "DOC_DIR=$(doc_dir)" \
-				-D "MAN1_DIR=$(man1_dir)" \
-				-D "SHARE_DIR=$(share_dir)" \
-				-D "WEB_RES_DIR=$(web_res_dir)" \
-				-D "BASH_COMPLETION_DIR=$(bash_completion_dir)" \
-				-D "INTERNAL_BASH_COMPLETION_DIR=$(internal_bash_completion_dir)" \
-				-D "SCRIPTS_DIR=$(scripts_dir)" \
-				-D "PRIORITY=$(PACKAGING_ALTERNATIVES_PRIORITY)" \
-			$(RPM_SPEC_INPUT) >$(RPM_SPEC_FILE)
-# Copy files to their correct places
-	$(QUIET) $(MAKE) DESTDIR=$(RPM_BUILD_ROOT) install-rpm
-# Produce RPM package
-# FIXME: write rpmbuild output out to stderr if there's an error
-	$(QUIET) rpmbuild -bb --target=$(GCC_ARCH_REDUCED) --buildroot `readlink -f $(RPM_BUILD_ROOT)` $(RPM_SPEC_FILE) > $(RPM_PACKAGE_DIR)/rpmbuild.stdout
-
-# RPM for redhat and centos
-rpm: all prepare_rpm_package_dirs
-	$(QUIET) $(MAKE) STRIP_ON_INSTALL=0 WEBRESDIR=$(web_res_dir) RETHINKDB_VERSION=$(RETHINKDB_VERSION)-unstripped build-rpm
-	$(QUIET) $(MAKE) STRIP_ON_INSTALL=1 WEBRESDIR=$(web_res_dir) RETHINKDB_VERSION=$(RETHINKDB_VERSION) build-rpm
-# Print a nice message with the location of the created package
-	@echo
-	@echo "$(ANSI_BOLD_ON)Your RPM packages are here:$(ANSI_BOLD_OFF)"
-	$(QUIET) for f in $(RPM_PACKAGE_DIR)/RPMS/$(GCC_ARCH_REDUCED)/*.rpm; do	                \
-			rpm_name=`readlink -f $(PACKAGES_DIR)`/$$(basename $$f);	\
-			mv $$f $$rpm_name;						\
-			echo "  $(ANSI_UL_ON)$${rpm_name}$(ANSI_UL_OFF)";		\
-		done
-	$(QUIET) echo
-
-else
-# Ubuntu/Debian
-deb:
-	$(QUIET) $(MAKE) PACKAGING=1 DEBUG=0 deb
-
-# RPM for CentOS/RedHat
-rpm: clean
-	$(QUIET) $(MAKE) PACKAGING=1 DEBUG=0 rpm
-
-# RPM for Suse 10
-rpm-suse10:
-	$(QUIET) $(MAKE) PACKAGE_FOR_SUSE_10=1 rpm
-
-build-deb-src-control:
-	$(QUIET) $(MAKE) PACKAGING=1 build-deb-src-control
-
-endif
-
-.PHONY: sense
-sense:
-	$(error Make does not make sense)
-
-# Profiling
-OPROF_TARGETS=oprof-start oprof-dump oprof-stop oprof-report oprof-build
-.PHONY: $(OPROF_TARGETS)
-
-oprof-build:
-	$(MAKE) DEBUG=0 SYMBOLS=1 NO_OMIT_FRAME_POINTER=1
-
-oprof-start: OPROF_NO_KERNEL:=0
-oprof-start: OPROF_SESSION:=../oprofile.$(RETHINKDB_VERSION).$(shell date +%F-%T)
-oprof-start:
-	@echo no kernel: $(OPROF_NO_KERNEL)
-ifeq ($(OPROF_NO_KERNEL),1)
-	@echo "    OPROFILE[init] (no kernel profiling)"
-	$(QUIET) opcontrol --no-vmlinux
-else
-	@echo "    OPROFILE[init] (with kernel profiling, set OPROF_NO_KERNEL to 1 to turn off)"
-	$(QUIET) opcontrol --vmlinux=/usr/lib/debug/boot/vmlinux-`uname -r`
-endif
-	@echo "    OPROFILE[start] -> $(abspath $(OPROF_SESSION))"
-	@echo "      (if you want to use a different location, set OPROF_SESSION make variable to a directory path"
-	$(QUIET) opcontrol --start --callgraph=2 --event=CPU_CLK_UNHALTED:90000:0:1:1 --buffer-size=10485760 --buffer-watershed=524288 "--session-dir=$(abspath $(OPROF_SESSION))"
-
-oprof-dump:
-	@echo "    OPROFILE[dump]"
-	$(QUIET) opcontrol --dump
-
-oprof-stop: oprof-dump
-	@echo "    OPROFILE[shutdown]"
-	$(QUIET) opcontrol --shutdown
-
-oprof-report: OPROF_SESSION:=$(shell ls -dt ../oprofile.* 2> /dev/null | head -1)
-oprof-report: OPROF_BINARY:=../build/release/rethinkdb
-oprof-report: OPROF_RESULT:=$(OPROF_SESSION)/report.txt
-oprof-report:
-	@if [ ! -d "$(OPROF_SESSION)" ]; then \
-			echo "error: OPROF_SESSION is not set and no oprofile sessions could be found in the repository root."; \
-			exit 1; \
-		fi
-	@if [ ! -x "$(OPROF_BINARY)" ]; then \
-			echo "error: OPROF_BINARY is not set or '$(OPROF_BINARY)' is not an executable."; \
-			exit 1; \
-		fi
-	@echo "    OPREPORT[$(OPROF_BINARY)] -> $(OPROF_RESULT)"
-	$(QUIET) opreport --merge=lib,unitmask -a --symbols --callgraph --threshold 1 --sort sample "--session-dir=$(realpath $(OPROF_SESSION))" -l "$(realpath $(OPROF_BINARY))" > $(OPROF_RESULT)
-
-drivers:
-ifeq ($(BUILD_DRIVERS), 1)
-	$(QUIET) cd ../drivers ; $(MAKE) PROTOC_BASE="$(PROTOC_BASE)" TC_PROTOC_CFLAGS="$(TC_PROTOC_CFLAGS)" ;
-else
-	$(QUIET) cd ../drivers/javascript ; $(MAKE) PROTOC_BASE="$(PROTOC_BASE)" TC_PROTOC_CFLAGS="$(TC_PROTOC_CFLAGS)" ;
-endif #BUILD_DRIVERS
-
-
-$(WEB_ASSETS_BUILD_DIR)/js/rethinkdb.js: drivers $(WEB_ASSETS_BUILD_DIR)/js
-	$(QUIET) cp -pRP ../build/drivers/javascript/rethinkdb.js $(WEB_ASSETS_BUILD_DIR)/js/rethinkdb.js ;
-
-rpc/semilattice/joins/macros.hpp: ../scripts/generate_join_macros.py
-rpc/serialize_macros.hpp: ../scripts/generate_serialize_macros.py
-rpc/mailbox/typed.hpp: ../scripts/generate_rpc_templates.py
-
-rpc/semilattice/joins/macros.hpp rpc/serialize_macros.hpp rpc/mailbox/typed.hpp:
-	$< > $@
-
-web-assets: $(WEB_ASSETS)
-
-$(WEB_ASSETS_BUILD_DIR)/js/template.js: $(WEB_SOURCE_DIR)/static/handlebars $(TC_HANDLEBARS_EXE) ../scripts/build_handlebars_templates.py
-ifeq ($(VERBOSE),0)
-	@echo "    HANDLEBARS $@"
-endif
-	$(QUIET) env TC_HANDLEBARS_EXE=$(TC_HANDLEBARS_EXE) ../scripts/build_handlebars_templates.py $(WEB_SOURCE_DIR)/static/handlebars $(BUILD_DIR) $(WEB_ASSETS_BUILD_DIR)/js
-
-$(WEB_ASSETS_OBJ_DIR)/cluster-min.concat.coffee: $(COFFEE_SOURCES)
-	$(QUIET) mkdir -p $(WEB_ASSETS_OBJ_DIR)
-ifeq ($(VERBOSE),0)
-	@echo "    CONCAT $@"
-endif
-	$(QUIET) cat $+ > $@ || ( echo "      Build failure." ; rm $@ ; false ; )
-
-$(WEB_ASSETS_BUILD_DIR)/cluster-min.js: $(WEB_ASSETS_OBJ_DIR)/cluster-min.concat.coffee $(TC_COFFEE_EXE) $(TC_NODE_EXE)
-	$(QUIET) mkdir -p $(WEB_ASSETS_BUILD_DIR)
-ifeq ($(VERBOSE),0)
-	@echo "    COFFEE $@"
-endif
-	$(QUIET) $(NODE_EXE_SPEC)$(TC_COFFEE_EXE) -bp --stdio < $(WEB_ASSETS_OBJ_DIR)/cluster-min.concat.coffee > $@ || ( echo "      Build failure." ; rm $@ ; false ; )
-
-$(WEB_ASSETS_BUILD_DIR)/cluster.css: $(LESS_MAIN) $(TC_LESSC_EXE) $(TC_NODE_EXE)
-	$(QUIET) mkdir -p $(WEB_ASSETS_BUILD_DIR)
-ifeq ($(VERBOSE),0)
-	@echo "    LESSC $@"
-endif
-	$(QUIET) $(NODE_EXE_SPEC)$(TC_LESSC_EXE) $(LESS_MAIN) > $@ || ( echo "      Build failure." ; rm $@ ; false ; )
-
-$(WEB_ASSETS_BUILD_DIR)/index.html: $(CLUSTER_HTML)
-	$(QUIET) mkdir -p $(WEB_ASSETS_BUILD_DIR)
-ifeq ($(VERBOSE),0)
-	@echo "    SED $(CLUSTER_HTML) -> $@"
-endif
-	$(QUIET) sed "s/{RETHINKDB_VERSION}/$(RETHINKDB_VERSION)/" $(CLUSTER_HTML) > $@
-
-$(WEB_ASSETS_BUILD_DIR)/js:
-	$(QUIET) mkdir -p $(WEB_ASSETS_BUILD_DIR)
-ifeq ($(VERBOSE),0)
-	@echo "    CP $(JS_EXTERNAL_DIR) -> $(WEB_ASSETS_BUILD_DIR)"
-endif
-	$(QUIET) cp -RP $(JS_EXTERNAL_DIR) $(WEB_ASSETS_BUILD_DIR)
-
-$(WEB_ASSETS_BUILD_DIR)/fonts:
-	$(QUIET) mkdir -p $(WEB_ASSETS_BUILD_DIR)
-ifeq ($(VERBOSE),0)
-	@echo "    CP $(FONTS_EXTERNAL_DIR) -> $(WEB_ASSETS_BUILD_DIR)"
-endif
-	$(QUIET) cp -RP $(FONTS_EXTERNAL_DIR) $(WEB_ASSETS_BUILD_DIR)
-
-$(WEB_ASSETS_BUILD_DIR)/images:
-	$(QUIET) mkdir -p $(WEB_ASSETS_BUILD_DIR)
-ifeq ($(VERBOSE),0)
-	@echo "    CP $(IMAGES_EXTERNAL_DIR) -> $(WEB_ASSETS_BUILD_DIR)"
-endif
-	$(QUIET) cp -RP $(IMAGES_EXTERNAL_DIR) $(WEB_ASSETS_BUILD_DIR)
-
-$(WEB_ASSETS_BUILD_DIR)/favicon.ico: $(FAVICON)
-	$(QUIET) mkdir -p $(WEB_ASSETS_BUILD_DIR)
-ifeq ($(VERBOSE),0)
-	@echo "    CP $(FAVICON) -> $(WEB_ASSETS_BUILD_DIR)"
-endif
-	$(QUIET) cp -P $(FAVICON) $(WEB_ASSETS_BUILD_DIR)
-
-# Special recipe for the proto buffer generated code
-# Need to use a dummy file to avoid calling protoc once for each input file.
-$(PROTO_DIR)/dummy: $(QL_PROTO_SOURCES) $(QL2_PROTO_SOURCES) $(TC_PROTOC_EXE)
-	$(QUIET) mkdir -p $(PROTO_DIR)
-ifeq ($(VERBOSE),0)
-	@echo "    PROTOC[CPP] $^"
-endif
-	$(QUIET) protoc $(PROTOCFLAGS) --cpp_out $(PROTO_DIR) $(QL_PROTO_SOURCES) && touch $@
-	$(QUIET) protoc $(PROTOCFLAGS) --cpp_out $(PROTO_DIR) $(QL2_PROTO_SOURCES) && touch $@
-	$(QUIET) touch $@
-
-$(QL_PROTO_HEADERS) $(QL2_PROTO_HEADERS) $(QL_PROTO_CODE) $(QL2_PROTO_CODE): $(PROTO_DIR)/dummy
-
-$(BUILD_DIR)/$(SERVER_EXEC_NAME): $(OBJS) $(BUILD_DIR) $(OBJ_SUPPS)
-ifeq ($(VERBOSE),0)
-	@echo "    LD $@"
-endif
-ifeq ($(IGNORE_SOME_ICC_LD_WARNINGS),0)
-	$(QUIET) $(RT_CXX) $(RT_LDFLAGS) $(SERVER_EXEC_OBJS) $(STATIC_LIBRARY_PATHS) -o $(BUILD_DIR)/$(SERVER_EXEC_NAME)
-else
-# The following line runs CXX in linking mode (supplying only the object files and libraries) and then
-# pass the output through a filter which filters out bogus (?) icc-related problems.
-# FIXME: figure out why we get these problems
-	$(QUIET) ($(RT_CXX) $(RT_LDFLAGS) $(SERVER_EXEC_OBJS) $(STATIC_LIBRARY_PATHS) -o $(BUILD_DIR)/$(SERVER_EXEC_NAME) 2>&1 >&3 | (grep -v "warning: relocation refers to discarded section" || true) >&2) 3>&1
-endif
-ifeq ($(NO_TCMALLOC),0)
-	@objdump -T $(BUILD_DIR)/$(SERVER_EXEC_NAME) | c++filt | grep -q 'tcmalloc::\|google_malloc' || \
-		(echo "    Failed to link in TCMalloc. Either install it, or make with NO_TCMALLOC=1." && \
-		false)
-endif
-
-
-
-# The unittests use gtest, which uses macros that expand into switch statements which don't contain
-# default cases. So we have to remove the -Wswitch-default argument for them.
-$(OBJ_DIR)/unittest/%.o: RT_CXXFLAGS:=$(filter-out -Wswitch-default,$(RT_CXXFLAGS))
-
-$(BUILD_DIR)/$(SERVER_UNIT_TEST_NAME): $(OBJS) $(BUILD_DIR) $(OBJ_SUPPS) $(UNIT_STATIC_LIBRARY_PATH)
-ifeq ($(VERBOSE),0)
-	@echo "    LD $@"
-endif
-ifeq ($(IGNORE_SOME_ICC_LD_WARNINGS),0)
-	$(QUIET) $(RT_CXX) $(RT_LDFLAGS) $(SERVER_UNIT_TEST_OBJS) $(STATIC_LIBRARY_PATHS) $(UNIT_STATIC_LIBRARY_PATH) -o $(BUILD_DIR)/$(SERVER_UNIT_TEST_NAME)
-else
-# Note: that is the copy of the problem description that we have above in server linking section.
-# The following line runs CXX in linking mode (supplying only the object files and libraries) and then
-# pass the output through a filter which filters out bogus (?) icc-related problems.
-# FIXME: figure out why we get these problems
-	$(QUIET) ($(RT_CXX) $(RT_LDFLAGS) $(SERVER_UNIT_TEST_OBJS) $(STATIC_LIBRARY_PATHS) $(UNIT_STATIC_LIBRARY_PATH) -o $(BUILD_DIR)/$(SERVER_UNIT_TEST_NAME) 2>&1 >&3 | (grep -v "warning: relocation refers to discarded section" || true) >&2) 3>&1
-endif
-
-$(BUILD_DIR)/$(START_DB_NAME):
-	$(QUIET) cp $(SCRIPTS_DIR)/$(START_DB_NAME) $(BUILD_DIR)/$(START_DB_NAME)
-
-$(BUILD_DIR)/$(GDB_FUNCTIONS_NAME):
-	$(QUIET) cp $(SCRIPTS_DIR)/$(GDB_FUNCTIONS_NAME) $(BUILD_DIR)/$(GDB_FUNCTIONS_NAME)
-
-# The 'run' and 'gdb' targets build the server, automatically remove old data files, and then start
-# it up. The difference is that the 'gdb' target starts it under a debugger. The 're*' targets are
-# like the similarly-named targets except that they don't remove old data files.
-
-run: $(BUILD_DIR)/$(SERVER_EXEC_NAME)
-	$(QUIET) rm -f $(RUN_FILE)
-	$(BUILD_DIR)/$(SERVER_EXEC_NAME) -p $(RUN_PORT) -f $(RUN_FILE) $(RUN_FLAGS)
-
-rerun: $(BUILD_DIR)/$(SERVER_EXEC_NAME)
-	$(BUILD_DIR)/$(SERVER_EXEC_NAME) -p $(RUN_PORT) -f $(RUN_FILE) $(RUN_FLAGS)
-
-gdb: $(BUILD_DIR)/$(SERVER_EXEC_NAME)
-	$(QUIET) rm -f $(RUN_FILE)
-	cgdb --args $(BUILD_DIR)/$(SERVER_EXEC_NAME) -p $(RUN_PORT) -f $(RUN_FILE) $(RUN_FLAGS)
-
-regdb: $(BUILD_DIR)/$(SERVER_EXEC_NAME)
-	cgdb --args $(BUILD_DIR)/$(SERVER_EXEC_NAME) -p $(RUN_PORT) -f $(RUN_FILE) $(RUN_FLAGS)
-
-sembuild: clean
-	make SEMANTIC_SERIALIZER_CHECK=1 all
-
-valgrind: $(BUILD_DIR)/$(SERVER_EXEC_NAME)
-ifeq ($(VALGRIND),0)
-	$(error Using the 'valgrind' target doesn't automatically set VALGRIND to 1. Try again with \
-'make valgrind VALGRIND=1')
-endif
-	valgrind $(VALGRIND_FLAGS) $(BUILD_DIR)/$(SERVER_EXEC_NAME) serve --cluster-port $(RUN_PORT)
-
-revalgrind: $(BUILD_DIR)/$(SERVER_EXEC_NAME)
-ifeq ($(VALGRIND),0)
-	$(error Using the 'revalgrind' target doesn't automatically set VALGRIND to 1. Try again with \
-'make valgrind VALGRIND=1')
-endif
-	valgrind $(VALGRIND_FLAGS) $(BUILD_DIR)/$(SERVER_EXEC_NAME) -p $(RUN_PORT) -f $(RUN_FILE) $(RUN_FLAGS)
-
-ifeq ($(CALLGRIND),0)
-callgrind:
-	$(error "Using the 'callgrind' target doesn't automatically set CALLGRIND to 1. Try again with \
-'make calgrind CALLGRIND=1'")
-else
-callgrind: $(BUILD_DIR)/$(SERVER_EXEC_NAME)
-	$(QUIET) rm -f $(RUN_FILE)
-	valgrind --tool=callgrind $(CALLGRIND_FLAGS) $(BUILD_DIR)/$(SERVER_EXEC_NAME) -p $(RUN_PORT) -f $(RUN_FILE) $(RUN_FLAGS)
-endif
-
-TAGFLAGS:=-R --c++-kinds=+p --fields=+iaS --extra=+q --langmap="c++:.cc.tcc.hpp"
-tags:
-	$(QUIET) $(CTAGSPROG) $(TAGFLAGS) -f $(TAGSFILE)
-
-etags:
-	$(QUIET) rm -f $(ETAGSFILE)
-	$(QUIET) $(ETAGSPROG) $(TAGFLAGS) -f $(ETAGSFILE)
-
-cscope:
-	$(QUIET) cscope -bR -f $(CSCOPE_XREF)
-
-analyze: $(SOURCES)
-	$(QUIET) clang --analyze $(RT_CXXFLAGS) $(SOURCES)
-
-coffeelint:
-	-coffeelint -f ../scripts/coffeelint.json -r ../admin/
-
-style: coffeelint
-	$(QUIET) ../scripts/check_style.sh
-
-showdefines:
-	$(QUIET) $(RT_CXX) $(RT_CXXFLAGS) -m32 -E -dM - < /dev/null
-
-depclean:
-ifeq ($(VERBOSE),0)
-	@echo "    RM -f $(BUILD_ROOT_DIR)/*.d"
-endif
-	$(QUIET) if test -d $(BUILD_ROOT_DIR); then find $(BUILD_ROOT_DIR) -name '*.d' -exec rm {} \; ; fi
-
-clean: clean-drivers
-ifeq ($(VERBOSE),0)
-	@echo "    RM *~"
-	@echo "    RM -r $(BUILD_ROOT_DIR)"
-endif
-	$(QUIET) find . -name '*~' -exec rm {} \;
-	$(QUIET) rm -rf $(BUILD_ROOT_DIR)
-
-clean-drivers:
-	$(QUIET) cd ../drivers ; $(MAKE) clean ;
-
-# Directories
-$(BUILD_DIR):
-	$(QUIET) mkdir -p $(BUILD_DIR)
-
-# Object files
-
-# Proto buffers object files
-# This is hacky, as the following rule is just a duplicate of the rule for our own sources
-$(OBJ_DIR)/%.pb.o:  $(PROTO_DIR)/%.pb.cc $(MAKEFILE_DEPENDENCY) $(QL_PROTO_HEADERS) $(QL2_PROTO_HEADERS)
-	$(QUIET) mkdir -p $(dir $@)
-ifeq ($(VERBOSE),0)
-	@echo "    CC $< -o $@"
-endif
-	$(QUIET) $(RT_CXX) $(RT_CXXFLAGS) -c -o $@ $<
-
-$(OBJ_DIR)/%.o: $(SOURCE_DIR)/%.cc $(MAKEFILE_DEPENDENCY) $(V8_DEP)
-	$(QUIET) mkdir -p $(dir $@)
-ifeq ($(VERBOSE),0)
-	@echo "    CC $< -o $@"
-endif
-	$(QUIET) $(RT_CXX) $(RT_CXXFLAGS) -c -o $@ $<
-
-# Dependencies
-$(DEP_DIR)/%.d: $(SOURCE_DIR)/%.cc $(QL_PROTO_HEADERS) $(QL2_PROTO_HEADERS) $(V8_DEP)
-ifeq ($(VERBOSE),0)
-	@echo "    DEP $@"
-endif
-	$(QUIET) mkdir -p $(dir $@)
-	$(QUIET) $(RT_CXX) $(RT_CXXFLAGS) -M -MQ $(OBJ_DIR)/$*.o -MQ $@ $< > $@ || ( echo "      Build failure." ; rm $@ ; false ; )
-
-# Without this, the proto headers get generated to build the .d files, then are removed as
-# intermediate files; then the .d files are read in, and some depend on the proto headers, so they
-# get remade. This is redundant work. Also, it appears to cause nondeterministic races - possibly a
-# bug in GNU Make, possibly a bug in our Makefile.
-.SECONDARY: $(QL_PROTO_HEADERS) $(QL2_PROTO_HEADERS)
-
-NO_DEPS_TARGETS:=clean depclean tags etags analyze cscope style web-assets build-deb-src build-deb-src-control build-deb-support $(TC_LESSC_INT_EXE) $(TC_COFFEE_INT_EXE) $(SUPPORT_DIR) $(WEB_ASSETS_BUILD_DIR)/cluster-min.js $(WEB_ASSETS_BUILD_DIR)/cluster.css $(WEB_ASSETS_BUILD_DIR)/index.html $(WEB_ASSETS_BUILD_DIR)/js $(WEB_ASSETS_BUILD_DIR)/fonts $(WEB_ASSETS_BUILD_DIR)/images $(WEB_ASSETS_BUILD_DIR)/favicon.ico $(WEB_ASSETS_BUILD_DIR)/js/rethinkdb.js $(WEB_ASSETS_OBJ_DIR)/cluster-min.concat.coffee $(COFFEE_SOURCES) $(PROTO_DIR)/dummy $(QL_PROTO_SOURCES) $(QL2_PROTO_SOURCES) $(QL_PROTO_HEADERS) $(QL2_PROTO_HEADERS) $(QL_PROTO_CODE) $(QL2_PROTO_CODE) $(QL_PROTO_DIR) $(QL2_PROTO_DIR)/dummy $(OPROF_TARGETS) $(TC_LESSC_INT_EXE) $(TC_COFFEE_INT_EXE) $(TC_HANDLEBARS_INT_EXE) $(SUPPORT_DIR) $(V8_SRC_DIR) $(V8_DIR) $(V8_LIB) $(NODE_SRC_DIR) $(NODE_DIR) $(TC_NODE_INT_EXE) $(TC_NPM_INT_EXE) $(PROTOC_SRC_DIR) $(PROTOC_DIR) $(TC_PROTOC_INT_EXE) $(GPERFTOOLS_SRC_DIR) $(GPERFTOOLS_DIR) $(LIBUNWIND_SRC_DIR) $(LIBUNWIND_DIR) $(TCMALLOC_MINIMAL_INT_LIB)
-# Include the dependencies into the makefile so that they take effect
-ifneq (,$(if $(MAKECMDGOALS),$(filter-out $(NO_DEPS_TARGETS),$(MAKECMDGOALS)),non-empty-placeholder))
--include $(DEPS)
-endif
-
-# JavaScript tools from node.js
-
-# Note that this assumes that its locations match those earlier in the Makefile. If you change TC_LESSC_EXE, you probably ought to change these as well .
-
-$(TC_LESSC_INT_EXE): $(TC_NPM_EXE)
-ifeq ($(FETCH_INTERNAL_TOOLS),1)
-# ifeq ($(shell npm list --global --parseable | grep '\/less$$'),)
-# We must do this either way now.
-	$(QUIET) if [ ! -e $(SUPPORT_DIR) ] ; then mkdir -p $(SUPPORT_DIR) ; fi ;
-	$(QUIET) if [ -d $(SUPPORT_DIR) ] && [ ! -e $(SUPPORT_DIR)/toolchain ] ; then mkdir -p $(SUPPORT_DIR)/toolchain ; fi ;
-	@echo "    NPM-I coffee-script"
-	$(QUIET) cd $(SUPPORT_DIR)/toolchain ; $(TC_NPM_EXE) install less ;
-# endif
-else
-	@ if [ ! -e $(TC_LESSC_INT_EXE) ] ; then echo "    ERROR: Internal lessc is necessary but not present, and FETCH_INTERNAL_TOOLS != 1." ; false ; fi ;
-endif
-
-$(TC_COFFEE_INT_EXE): $(TC_NPM_EXE)
-ifeq ($(FETCH_INTERNAL_TOOLS),1)
-# ifeq ($(shell npm list --global --parseable | grep '\/coffee-script$$'),)
-	$(QUIET) if [ ! -e $(SUPPORT_DIR) ] ; then mkdir -p $(SUPPORT_DIR) ; fi ;
-	$(QUIET) if [ -d $(SUPPORT_DIR) ] && [ ! -e $(SUPPORT_DIR)/toolchain ] ; then mkdir -p $(SUPPORT_DIR)/toolchain ; fi ;
-	@echo "    NPM-I coffee-script"
-	$(QUIET) cd $(SUPPORT_DIR)/toolchain ; $(TC_NPM_EXE) install coffee-script ;
-# endif
-else
-	@ if [ ! -e $(TC_COFFEE_INT_EXE) ] ; then echo "    ERROR: Internal coffee-script is necessary but not present, and FETCH_INTERNAL_TOOLS != 1." ; false ; fi ;
-endif
-
-$(TC_HANDLEBARS_INT_EXE): $(TC_NPM_EXE)
-ifeq ($(FETCH_INTERNAL_TOOLS),1)
-# ifeq ($(shell npm list --global --parseable | grep '\/handlebars$$'),)
-	$(QUIET) if [ ! -e $(SUPPORT_DIR) ] ; then mkdir -p $(SUPPORT_DIR) ; fi ;
-	$(QUIET) if [ -d $(SUPPORT_DIR) ] && [ ! -e $(SUPPORT_DIR)/toolchain ] ; then mkdir -p $(SUPPORT_DIR)/toolchain ; fi ;
-	@echo "    NPM-I handlebars"
-	$(QUIET) cd $(SUPPORT_DIR)/toolchain ; $(TC_NPM_EXE) install handlebars ;
-# endif
-else
-	@ if [ ! -e $(TC_HANDLEBARS_INT_EXE) ] ; then echo "    ERROR: Internal handlebars is necessary but not present, and FETCH_INTERNAL_TOOLS != 1." ; false ; fi ;
-endif
-
-$(SUPPORT_DIR):
-# We need to stop using this. The time-stamp causes other things to rebuild.
-	$(QUIET) mkdir -p $(SUPPORT_DIR) ;
-
-$(V8_SRC_DIR):
-ifeq ($(FETCH_INTERNAL_TOOLS),1)
-	$(QUIET) if [ ! -e $(SUPPORT_DIR)/src ] ; then mkdir -p $(SUPPORT_DIR)/src ; fi ;
-	@echo "    SVN-CO V8"
-	$(QUIET) cd ../support/src && svn checkout http://v8.googlecode.com/svn/trunk/ v8 && cd v8 && make dependencies ;
-else
-	@ if [ ! -e $(V8_SRC_DIR) ] ; then echo "    ERROR: Internal V8 is necessary but not not present, and FETCH_INTERNAL_TOOLS != 1." ; false ; fi ;
-endif
-
-$(V8_DIR): $(V8_SRC_DIR)
-	$(QUIET) if [ ! -e $(SUPPORT_DIR)/build ] ; then mkdir -p $(SUPPORT_DIR)/build ; fi ;
-	$(QUIET) cd ../support && rm -rf build/v8 && cp -pRP src/v8 build/ ;
-
-$(V8_LIB): $(V8_DIR)
-	$(QUIET) cd $(V8_DIR) && make prefix=$(SUPPORT_DIR_ABS)/usr DESTDIR=/ native && find ./ -iname "*.o" | grep -v '\/preparser_lib\/' | xargs ar cqs libv8.a ;
-
-$(NODE_SRC_DIR):
-	$(QUIET) if [ ! -e $(SUPPORT_DIR)/src ] ; then mkdir -p $(SUPPORT_DIR)/src ; fi ;
-ifeq ($(FETCH_INTERNAL_TOOLS),1)
-	@echo "    WGET NODE"
-	$(QUIET) cd ../support/src && wget http://nodejs.org/dist/v0.8.11/node-v0.8.11.tar.gz && tar -xzf node-v0.8.11.tar.gz && rm -rf node && mv node-v0.8.11 node && rm node-v0.8.11.tar.gz ;
-else
-	@ if [ ! -e $(NODE_SRC_DIR) ] ; then echo "    ERROR: Internal node.js is necessary but not not present, and FETCH_INTERNAL_TOOLS != 1." ; false ; fi ;
-endif
-
-$(NODE_DIR): $(NODE_SRC_DIR)
-	$(QUIET) if [ ! -e $(SUPPORT_DIR)/build ] ; then mkdir -p $(SUPPORT_DIR)/build ; fi ;
-	$(QUIET) cd ../support && rm -rf build/node && cp -pRP src/node build/ ;
-
-$(TC_NPM_INT_EXE): $(TC_NODE_INT_EXE)
-
-$(TC_NODE_INT_EXE): $(NODE_DIR)
-# NOTE: MAKEFLAGS pass through to chained makes, so it is necessary to over-ride those flags that one wishes not to pass through. Scrubbing all flags and environment variables is not a solution since we want to pass through things like LD_LIBRARY_PATH and PATH and such.
-	( unset prefix && unset PREFIX && unset DESTDIR && unset MAKEFLAGS && unset MFLAGS && cd $(NODE_DIR) && ./configure --prefix=$(SUPPORT_DIR_ABS)/usr && $(MAKE) prefix=$(SUPPORT_DIR_ABS)/usr DESTDIR=/ && $(MAKE) install prefix=$(SUPPORT_DIR_ABS)/usr DESTDIR=/ ; )
-
-$(PROTOC_SRC_DIR):
-	$(QUIET) if [ ! -e $(SUPPORT_DIR)/src ] ; then mkdir -p $(SUPPORT_DIR)/src ; fi ;
-ifeq ($(FETCH_INTERNAL_TOOLS),1)
-	@echo "    WGET PROTOC"
-	$(QUIET) cd ../support/src && wget http://protobuf.googlecode.com/files/protobuf-2.4.1.tar.bz2 && tar -xjf protobuf-2.4.1.tar.bz2 && rm -rf protobuf && mv protobuf-2.4.1 protobuf && rm protobuf-2.4.1.tar.bz2 ;
-else
-	@ if [ ! -e $(PROTOC_SRC_DIR) ] ; then echo "    ERROR: Internal protoc is necessary but not not present, and FETCH_INTERNAL_TOOLS != 1." ; false ; fi ;
-endif
-
-$(PROTOC_DIR): $(PROTOC_SRC_DIR)
-	$(QUIET) if [ ! -e $(SUPPORT_DIR)/build ] ; then mkdir -p $(SUPPORT_DIR)/build ; fi ;
-	$(QUIET) cd ../support && rm -rf build/protobuf && cp -pRP src/protobuf build/ ;
-
-$(TC_PROTOC_INT_EXE): $(PROTOC_DIR)
-# NOTE: MAKEFLAGS pass through to chained makes, so it is necessary to over-ride those flags that one wishes not to pass through. Scrubbing all flags and environment variables is not a solution since we want to pass through things like LD_LIBRARY_PATH and PATH and such.
-	cd $(PROTOC_DIR) && ./configure --prefix=$(SUPPORT_DIR_ABS)/usr && $(MAKE) PREFIX=$(SUPPORT_DIR_ABS)/usr prefix=$(SUPPORT_DIR_ABS)/usr DESTDIR=/ && $(MAKE) install PREFIX=$(SUPPORT_DIR_ABS)/usr prefix=$(SUPPORT_DIR_ABS)/usr DESTDIR=/ ;
-
-$(GPERFTOOLS_SRC_DIR):
-	$(QUIET) if [ ! -e $(SUPPORT_DIR)/src ] ; then mkdir -p $(SUPPORT_DIR)/src ; fi ;
-ifeq ($(FETCH_INTERNAL_TOOLS),1)
-	@echo "    WGET GPERFTOOLS"
-	$(QUIET) cd ../support/src && wget http://gperftools.googlecode.com/files/gperftools-2.0.tar.gz && tar -xzf gperftools-2.0.tar.gz && rm -rf gperftools && mv gperftools-2.0 gperftools && rm gperftools-2.0.tar.gz ;
-else
-	@ if [ ! -e $(GPERFTOOLS_SRC_DIR) ] ; then echo "    ERROR: Internal gperftools is necessary but not not present, and FETCH_INTERNAL_TOOLS != 1." ; false ; fi ;
-endif
-
-$(GPERFTOOLS_DIR): $(GPERFTOOLS_SRC_DIR)
-	$(QUIET) if [ ! -e $(SUPPORT_DIR)/build ] ; then mkdir -p $(SUPPORT_DIR)/build ; fi ;
-	$(QUIET) cd ../support && rm -rf build/gperftools && cp -pRP src/gperftools build/ ;
-
-$(LIBUNWIND_SRC_DIR):
-	$(QUIET) if [ ! -e $(SUPPORT_DIR)/src ] ; then mkdir -p $(SUPPORT_DIR)/src ; fi ;
-ifeq ($(FETCH_INTERNAL_TOOLS),1)
-	@echo "    WGET LIBUNWIND"
-	$(QUIET) cd ../support/src && wget http://download.savannah.gnu.org/releases/libunwind/libunwind-1.1.tar.gz && tar -xzf libunwind-1.1.tar.gz && rm -rf libunwind && mv libunwind-1.1 libunwind && rm libunwind-1.1.tar.gz ;
-else
-	@ if [ ! -e $(LIBUNWIND_SRC_DIR) ] ; then echo "    ERROR: Internal libunwind is necessary but not not present, and FETCH_INTERNAL_TOOLS != 1." ; false ; fi ;
-endif
-
-$(LIBUNWIND_DIR): $(LIBUNWIND_SRC_DIR)
-	$(QUIET) if [ ! -e $(SUPPORT_DIR)/build ] ; then mkdir -p $(SUPPORT_DIR)/build ; fi ;
-	$(QUIET) cd ../support && rm -rf build/libunwind && cp -pRP src/libunwind build/ ;
-
-$(TCMALLOC_MINIMAL_INT_LIB): $(LIBUNWIND_DIR) $(GPERFTOOLS_DIR)
-	$(QUIET) cd ../support/build && rm -f native_list.txt semistaged_list.txt staged_list.txt boost_list.txt post_boost_list.txt && touch native_list.txt semistaged_list.txt staged_list.txt boost_list.txt post_boost_list.txt && echo libunwind >> semistaged_list.txt && echo gperftools >> semistaged_list.txt && cp -pRP $(COLONIZE_SCRIPT_ABS) ./ && ( unset PREFIX && unset prefix && unset MAKEFLAGS && unset MFLAGS && unset DESTDIR && bash ./colonize.sh ; )
-=======
 TOP := ..
-include $(TOP)/Makefile
->>>>>>> c1d7958d
+include $(TOP)/Makefile