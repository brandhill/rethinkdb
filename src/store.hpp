#ifndef __STORE_HPP__
#define __STORE_HPP__

#include "utils.hpp"
#include "arch/arch.hpp"

typedef uint32_t mcflags_t;
typedef uint32_t exptime_t;
typedef uint64_t cas_t;

// Note: Changing this struct changes the format of the data stored on disk.
// If you change this struct, previous stored data will be misinterpreted.
struct store_key_t {
    uint8_t size;
    char contents[0];
    uint16_t full_size() const {
        return size + offsetof(store_key_t, contents);
    }
    void print() const {
        printf("%*.*s", size, size, contents);
    }
};

union store_key_and_buffer_t {
    store_key_t key;
    char buffer[sizeof(store_key_t) + MAX_KEY_SIZE];
};

struct buffer_group_t {
    struct buffer_t {
        ssize_t size;
        void *data;
    };
    std::vector<buffer_t> buffers;
    void add_buffer(size_t s, void *d) {
        buffer_t b;
        b.size = s;
        b.data = d;
        buffers.push_back(b);
    }
    size_t get_size() {
        size_t s = 0;
        for (int i = 0; i < (int)buffers.size(); i++) {
            s += buffers[i].size;
        }
        return s;
    }
};

struct const_buffer_group_t {
    struct buffer_t {
        ssize_t size;
        const void *data;
    };
    std::vector<buffer_t> buffers;
    void add_buffer(size_t s, const void *d) {
        buffer_t b;
        b.size = s;
        b.data = d;
        buffers.push_back(b);
    }
    size_t get_size() {
        size_t s = 0;
        for (int i = 0; i < (int)buffers.size(); i++) {
            s += buffers[i].size;
        }
        return s;
    }
};

struct data_provider_t {
    virtual ~data_provider_t() { }
    virtual size_t get_size() = 0;
    struct done_callback_t {
        virtual void have_provided_value() = 0;
        virtual void have_failed() = 0;
        virtual ~done_callback_t() {}
    };
    virtual void get_value(buffer_group_t *dest, done_callback_t *cb) = 0;
};

struct store_t {
<<<<<<< HEAD
    /* To get a value from the store, call get() or get_cas(), providing the key you want to get
    and a get_callback_t. If the store finds the value, it will call value(), giving you a
    buffer_group_t holding the value's contents. You must call the provided done_callback_t when
    you are done copying the value out of the buffer_group_t. If you do not call get_cas(), then
    the parameter 'cas' will be undefined and should be ignored. Note that the callback (value() or
    not_found() may be called on any core, so you are responsible for switching to the request
    handler core. */

    //Non-coroutine interface
    struct get_callback_t {
        struct done_callback_t {
            virtual void have_copied_value() = 0;
            virtual ~done_callback_t() {}
        };
        virtual void value(const_buffer_group_t *value, done_callback_t *cb, mcflags_t flags, cas_t cas) = 0;
        virtual void not_found() = 0;
        virtual ~get_callback_t() {}
    };
    virtual void get(store_key_t *key, get_callback_t *cb) = 0;
    virtual void get_cas(store_key_t *key, get_callback_t *cb) = 0;
=======
    /* To get a value from the store, call get() or get_cas(), providing the key you want to get.
    The store will return a get_result_t with either the value or NULL. If it returns a value, you
    must call the provided done_callback_t when you are done to release the buffers holding the
    value. If you call get_cas(), the cas will be in the 'cas' member of the get_result_t; if not,
    the value of 'cas' is undefined and should be ignored. */
>>>>>>> 2082e473

    struct get_result_t {
        const_buffer_group_t *buffer; //NULL means not found
        struct done_callback_t {
            virtual void have_copied_value() = 0;
            virtual ~done_callback_t() {}
        } *cb;
        mcflags_t flags;
        cas_t cas;
    };
    virtual get_result_t get(store_key_t *key) = 0;
    virtual get_result_t get_cas(store_key_t *key) = 0;

    /* To set a value in the database, call set(), add(), or replace(). Provide a key* for the key
    to be set and a data_provider_t* for the data. Note that the data_provider_t may be called on
    any core, so you must implement core-switching yourself if necessary. The data_provider_t will
    always be called exactly once. */

    enum set_result_t {
        /* Returned on success */
        sr_stored,
        /* Returned if you add() and it already exists or you replace() and it doesn't */
        sr_not_stored,
        /* Returned if you cas() and the key does not exist. */
        sr_not_found,
        /* Returned if you cas() and the key was modified since get_cas(). */
        sr_exists,
        /* Returned if the value to be stored is too big */
        sr_too_large,
        /* Returned if the data_provider_t that you gave returned have_failed(). */
        sr_data_provider_failed
    };

    virtual set_result_t set(store_key_t *key, data_provider_t *data, mcflags_t flags, exptime_t exptime) = 0;
    virtual set_result_t add(store_key_t *key, data_provider_t *data, mcflags_t flags, exptime_t exptime) = 0;
    virtual set_result_t replace(store_key_t *key, data_provider_t *data, mcflags_t flags, exptime_t exptime) = 0;
    virtual set_result_t cas(store_key_t *key, data_provider_t *data, mcflags_t flags, exptime_t exptime, cas_t unique) = 0;

    /* To increment or decrement a value, use incr() or decr(). They're pretty straight-forward. */

    struct incr_decr_result_t {
        enum result_t {
            idr_success,
            idr_not_found,
            idr_not_numeric
        } res;
        unsigned long long new_value;   // Valid only if idr_success
        incr_decr_result_t() { }
        incr_decr_result_t(result_t r, unsigned long long n = 0) : res(r), new_value(n) { }
    };
    virtual incr_decr_result_t incr(store_key_t *key, unsigned long long amount) = 0;
    virtual incr_decr_result_t decr(store_key_t *key, unsigned long long amount) = 0;
    
    /* To append or prepend a value, use append() or prepend(). */
    
    enum append_prepend_result_t {
        apr_success,
        apr_too_large,
        apr_not_found,
        apr_data_provider_failed
    };
    virtual append_prepend_result_t append(store_key_t *key, data_provider_t *data) = 0;
    virtual append_prepend_result_t prepend(store_key_t *key, data_provider_t *data) = 0;
    
    /* To delete a key-value pair, use delete(). */
    
    enum delete_result_t {
        dr_deleted,
        dr_not_found
    };
<<<<<<< HEAD
    virtual void delete_key(store_key_t *key, delete_callback_t *cb) = 0;

=======
    virtual delete_result_t delete_key(store_key_t *key) = 0;
    
>>>>>>> 2082e473
    /* To start replicating, call replicate() with a replicant_t.
    
    The replicant_t's value() method will be called for every key in the database at the time that
    replicate() is called and for every change that is made after replicate() is called. It may be
    called on any thread(s) and in any order.
    
    To stop replicating, call stop_replicating() with the same replicant. It will be safe to delete
    the replicant only after stopped() is called on it. */
    
    struct replicant_t {
        struct done_callback_t {
            virtual void have_copied_value() = 0;
            virtual ~done_callback_t() {}
        };
        virtual void value(const store_key_t *key, const_buffer_group_t *value, done_callback_t *cb, mcflags_t flags, exptime_t exptime, cas_t cas, repli_timestamp timestamp) = 0;
        virtual void stopped() = 0;
        virtual ~replicant_t() {}
    };
    virtual void replicate(replicant_t *cb, repli_timestamp cutoff) = 0;
    virtual void stop_replicating(replicant_t *cb) = 0;

    virtual ~store_t() {}
};

#endif /* __STORE_HPP__ */<|MERGE_RESOLUTION|>--- conflicted
+++ resolved
@@ -80,34 +80,11 @@
 };
 
 struct store_t {
-<<<<<<< HEAD
-    /* To get a value from the store, call get() or get_cas(), providing the key you want to get
-    and a get_callback_t. If the store finds the value, it will call value(), giving you a
-    buffer_group_t holding the value's contents. You must call the provided done_callback_t when
-    you are done copying the value out of the buffer_group_t. If you do not call get_cas(), then
-    the parameter 'cas' will be undefined and should be ignored. Note that the callback (value() or
-    not_found() may be called on any core, so you are responsible for switching to the request
-    handler core. */
-
-    //Non-coroutine interface
-    struct get_callback_t {
-        struct done_callback_t {
-            virtual void have_copied_value() = 0;
-            virtual ~done_callback_t() {}
-        };
-        virtual void value(const_buffer_group_t *value, done_callback_t *cb, mcflags_t flags, cas_t cas) = 0;
-        virtual void not_found() = 0;
-        virtual ~get_callback_t() {}
-    };
-    virtual void get(store_key_t *key, get_callback_t *cb) = 0;
-    virtual void get_cas(store_key_t *key, get_callback_t *cb) = 0;
-=======
     /* To get a value from the store, call get() or get_cas(), providing the key you want to get.
     The store will return a get_result_t with either the value or NULL. If it returns a value, you
     must call the provided done_callback_t when you are done to release the buffers holding the
     value. If you call get_cas(), the cas will be in the 'cas' member of the get_result_t; if not,
     the value of 'cas' is undefined and should be ignored. */
->>>>>>> 2082e473
 
     struct get_result_t {
         const_buffer_group_t *buffer; //NULL means not found
@@ -178,13 +155,9 @@
         dr_deleted,
         dr_not_found
     };
-<<<<<<< HEAD
-    virtual void delete_key(store_key_t *key, delete_callback_t *cb) = 0;
 
-=======
     virtual delete_result_t delete_key(store_key_t *key) = 0;
-    
->>>>>>> 2082e473
+
     /* To start replicating, call replicate() with a replicant_t.
     
     The replicant_t's value() method will be called for every key in the database at the time that
