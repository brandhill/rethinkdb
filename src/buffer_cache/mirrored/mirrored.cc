#include "buffer_cache/mirrored/mirrored.hpp"

#include "errors.hpp"
#include <boost/bind.hpp>

#include "arch/arch.hpp"
#include "buffer_cache/stats.hpp"
#include "do_on_thread.hpp"
#include "stats/persist.hpp"
#include "serializer/serializer.hpp"

/**
 * Buffer implementation.
 */

perfmon_counter_t pm_registered_snapshots("registered_snapshots"),
                  pm_registered_snapshot_blocks("registered_snapshot_blocks");
perfmon_sampler_t pm_snapshots_per_transaction("snapshots_per_transaction", secs_to_ticks(1));

perfmon_persistent_counter_t pm_cache_hits("cache_hits"), pm_cache_misses("cache_misses");

// Types of snapshots

// In order for snapshots to get deleted properly, they must obey the invariant that, after
// get_data() returns or get_data_if_available() returns non-NULL, get_data_if_available() will
// return the same (non-NULL) value.

// TODO (rntz): it should be possible for us to cause snapshots which were not cow-referenced to be
// flushed to disk during writeback, sans block id, to allow them to be unloaded if necessary.
class mc_inner_buf_t::buf_snapshot_t : private evictable_t, public intrusive_list_node_t<mc_inner_buf_t::buf_snapshot_t> {
public:
    buf_snapshot_t(mc_inner_buf_t *buf,
                   size_t _snapshot_refcount, size_t _active_refcount,
                   bool leave_clone)
        : evictable_t(buf->cache, /* TODO: we can load the data later and we never get added to the page map */ buf->data.has() ? true : false),
          parent(buf), snapshotted_version(buf->version_id),
          token(buf->data_token),
          subtree_recency(buf->subtree_recency),
          snapshot_refcount(_snapshot_refcount), active_refcount(_active_refcount) {
        cache->assert_thread();

        if (leave_clone) {
            if (buf->data.has()) {
                data.swap(buf->data);
                buf->data.init_clone(buf->cache->serializer, data);
            }
        } else {
            data.swap(buf->data);
        }

        rassert(data.has() || token, "creating buf snapshot without data or block token");
        rassert(snapshot_refcount + active_refcount, "creating buf snapshot with 0 refcount");
    }

private:
    ~buf_snapshot_t() {
        cache->assert_thread();
        rassert(!snapshot_refcount && !active_refcount);
        parent->snapshots.remove(this);
        if (data.has()) {
            data.free(cache->serializer);
        }

        if (in_page_repl()) {
            remove_from_page_repl();
        }
    }

public:
    void *acquire_data(file_account_t *io_account) {
        cache->assert_thread();
        ++active_refcount;

        mutex_t::acq_t m(&data_mutex);
        // The buffer might have already been loaded.
        if (data.has()) {
            return data.get();
        }
        rassert(token, "buffer snapshot lacks both token and data");


        // Use a temporary to avoid putting our data member in an allocated-but-uninitialized state.
        serializer_data_ptr_t tmp;
        {
            on_thread_t th(cache->serializer->home_thread());
            tmp.init_malloc(cache->serializer);
            cache->serializer->block_read(token, tmp.get(), io_account);
        }
        rassert(!data.has(), "data changed while holding mutex");
        data.swap(tmp);

        return data.get();
    }

    void release_data() {
        cache->assert_thread();
        rassert(active_refcount, "releasing snapshot data with no active references");
        --active_refcount;
        if (0 == active_refcount + snapshot_refcount) {
            delete this;
        }
    }

    void release() {
        cache->assert_thread();
        rassert(snapshot_refcount, "releasing snapshot with no references");
        --snapshot_refcount;
        if (0 == snapshot_refcount + active_refcount) {
            delete this;
        }
    }

    // We are safe to unload if we are saved to disk and have no mc_buf_ts actively referencing us.
    bool safe_to_unload() {
        cache->assert_thread();
        return bool(token) && !active_refcount;
    }

    void unload() {
        cache->assert_thread();
        // Acquiring the mutex isn't necessary here because active_refcount == 0.
        rassert(safe_to_unload());
        rassert(data.has());
        data.free(cache->serializer);
    }

private:
    friend class mc_inner_buf_t;

    // I guess we know what this means.
    mc_inner_buf_t *parent;

    // Some kind of snapshotted version.  :/
    version_id_t snapshotted_version;

    mutable mutex_t data_mutex;

    // The buffer of the snapshot we hold.
    serializer_data_ptr_t data;

    // Our block token to the serializer.
    boost::intrusive_ptr<standard_block_token_t> token;

    // The recency of the snapshot we hold.
    repli_timestamp_t subtree_recency;

    // snapshot_refcount is the number of snapshots that could potentially use this buf_snapshot_t.
    size_t snapshot_refcount;

    // active_refcount is the number of mc_buf_ts currently using this buf_snapshot_t. As long as
    // >0, we cannot be unloaded.
    size_t active_refcount;

    DISABLE_COPYING(buf_snapshot_t);
};

// This loads a block from the serializer and stores it into buf.
void mc_inner_buf_t::load_inner_buf(bool should_lock, file_account_t *io_account) {
    if (should_lock) {
        bool locked UNUSED = lock.lock(rwi_write, NULL);
        rassert(locked);
    } else {
        // We should have at least *some* kind of lock on the buffer, shouldn't we?
        rassert(lock.locked());
    }

    // Read the block...
    {
        on_thread_t thread(cache->serializer->home_thread());
        subtree_recency = cache->serializer->get_recency(block_id);
        // TODO: Merge this initialization with the read itself eventually
        data_token = cache->serializer->index_read(block_id);
        cache->serializer->block_read(data_token, data.get(), io_account);
    }

    // Read the block sequence id
    block_sequence_id = cache->serializer->get_block_sequence_id(block_id, data.get());

    replay_patches();

    if (should_lock) {
        lock.unlock();
    }
}

// This form of the buf constructor is used when the block exists on disk and needs to be loaded
mc_inner_buf_t::mc_inner_buf_t(cache_t *_cache, block_id_t _block_id, bool _should_load, file_account_t *_io_account)
    : evictable_t(_cache),
      writeback_t::local_buf_t(),
      block_id(_block_id),
      subtree_recency(repli_timestamp_t::invalid),  // Gets initialized by load_inner_buf
      data(_should_load ? _cache->serializer->malloc() : NULL),
      version_id(_cache->get_min_snapshot_version(_cache->get_current_version_id())),
      next_patch_counter(1),
      refcount(0),
      do_delete(false),
      cow_refcount(0),
      snap_refcount(0),
      block_sequence_id(NULL_BLOCK_SEQUENCE_ID) {

    rassert(version_id != faux_version_id);

    array_map_t::constructing_inner_buf(this);

    if (_should_load) {
        // Some things expect us to return immediately (as of 5/12/2011), so we do the loading in a
        // separate coro. We have to make sure that load_inner_buf() acquires the lock first
        // however, so we use spawn_now().
        coro_t::spawn_now(boost::bind(&mc_inner_buf_t::load_inner_buf, this, true, _io_account));
    }

    // TODO: only increment pm_n_blocks_in_memory when we actually load the block into memory.
    pm_n_blocks_in_memory++;
    refcount++; // Make the refcount nonzero so this block won't be considered safe to unload.

    _cache->page_repl.make_space();
    _cache->maybe_unregister_read_ahead_callback();

    refcount--;
}

// This form of the buf constructor is used when the block exists on disks but has been loaded into buf already
mc_inner_buf_t::mc_inner_buf_t(cache_t *_cache, block_id_t _block_id, void *_buf, const boost::intrusive_ptr<standard_block_token_t>& token, repli_timestamp_t _recency_timestamp)
    : evictable_t(_cache),
      writeback_t::local_buf_t(),
      block_id(_block_id),
      subtree_recency(_recency_timestamp),
      data(_buf),
      version_id(_cache->get_min_snapshot_version(_cache->get_current_version_id())),
      data_token(token),
      refcount(0),
      do_delete(false),
      cow_refcount(0),
      snap_refcount(0),
      block_sequence_id(NULL_BLOCK_SEQUENCE_ID) {

    rassert(version_id != faux_version_id);

    array_map_t::constructing_inner_buf(this);

    pm_n_blocks_in_memory++;
    refcount++; // Make the refcount nonzero so this block won't be considered safe to unload.
    _cache->page_repl.make_space();
    _cache->maybe_unregister_read_ahead_callback();
    refcount--;

    // Read the block sequence id
    block_sequence_id = _cache->serializer->get_block_sequence_id(_block_id, data.get());

    replay_patches();
}

mc_inner_buf_t *mc_inner_buf_t::allocate(cache_t *cache, version_id_t snapshot_version, repli_timestamp_t recency_timestamp) {
    cache->assert_thread();

    if (snapshot_version == faux_version_id)
        snapshot_version = cache->get_current_version_id();

    block_id_t block_id = cache->free_list.gen_block_id();
    mc_inner_buf_t *inner_buf = cache->find_buf(block_id);
    if (!inner_buf) {
        return new mc_inner_buf_t(cache, block_id, snapshot_version, recency_timestamp);
    } else {
        // Block with block_id was logically deleted, but its inner_buf survived.
        // That can happen when there are active snapshots that holding older versions
        // of the block. It's safe to update the top version of the block though.
        rassert(inner_buf->do_delete);
        rassert(!inner_buf->data.has());

        inner_buf->subtree_recency = recency_timestamp;
        inner_buf->data.init_malloc(cache->serializer);
#if !defined(NDEBUG) || defined(VALGRIND)
        // The memory allocator already filled this with 0xBD, but it's nice to be able to distinguish
        // between problems with uninitialized memory and problems with uninitialized blocks
        memset(inner_buf->data.get(), 0xCD, cache->serializer->get_block_size().value());
#endif
        inner_buf->version_id = snapshot_version;
        inner_buf->do_delete = false;
        inner_buf->next_patch_counter = 1;
        inner_buf->cow_refcount = 0;
        inner_buf->snap_refcount = 0;
        inner_buf->block_sequence_id = NULL_BLOCK_SEQUENCE_ID;
        inner_buf->data_token.reset();

        return inner_buf;
    }
}

// This form of the buf constructor is used when a completely new block is being created.
// Used by mc_inner_buf_t::allocate() and by the patch log.
// If you update this constructor, please don't forget to update mc_inner_buf_t::allocate
// accordingly.
mc_inner_buf_t::mc_inner_buf_t(cache_t *_cache, block_id_t _block_id, version_id_t _snapshot_version, repli_timestamp_t _recency_timestamp)
    : evictable_t(_cache),
      writeback_t::local_buf_t(),
      block_id(_block_id),
      subtree_recency(_recency_timestamp),
      data(_cache->serializer->malloc()),
      version_id(_snapshot_version),
      next_patch_counter(1),
      refcount(0),
      do_delete(false),
      cow_refcount(0),
      snap_refcount(0),
      block_sequence_id(NULL_BLOCK_SEQUENCE_ID) {

    rassert(version_id != faux_version_id);
    _cache->assert_thread();

#if !defined(NDEBUG) || defined(VALGRIND)
    // The memory allocator already filled this with 0xBD, but it's nice to be able to distinguish
    // between problems with uninitialized memory and problems with uninitialized blocks
    memset(data.get(), 0xCD, _cache->serializer->get_block_size().value());
#endif

    array_map_t::constructing_inner_buf(this);

    pm_n_blocks_in_memory++;
    refcount++; // Make the refcount nonzero so this block won't be considered safe to unload.

    _cache->page_repl.make_space();
    _cache->maybe_unregister_read_ahead_callback();

    refcount--;
}

void mc_inner_buf_t::unload() {
    delete this;
}

mc_inner_buf_t::~mc_inner_buf_t() {
    cache->assert_thread();

#ifndef NDEBUG
#ifndef VALGRIND
    // We're about to free the data, let's set it to a recognizable
    // value to make sure we don't depend on accessing things that may
    // be flushed out of the cache.
    if (data.has()) {
        memset(data.get(), 0xDD, cache->serializer->get_block_size().value());
    }
#endif
#endif

    array_map_t::destroying_inner_buf(this);

    rassert(safe_to_unload());
    if (data.has()) {
        data.free(cache->serializer);
    }

    if (in_page_repl()) {
        remove_from_page_repl();
    }

    pm_n_blocks_in_memory--;
}

void mc_inner_buf_t::replay_patches() {
    // Remove obsolete patches from diff storage
    if (cache->patch_memory_storage.has_patches_for_block(block_id)) {
        // TODO: Perhaps there is a problem if the question of whether
        // we can call filter_applied_patches depends on whether the
        // block id is already in the patch_memory_storage.
        cache->patch_memory_storage.filter_applied_patches(block_id, block_sequence_id);
    }
    // All patches that currently exist must have been materialized out of core...
    writeback_buf().set_last_patch_materialized(cache->patch_memory_storage.last_patch_materialized_or_zero(block_id));

    // Apply outstanding patches
    cache->patch_memory_storage.apply_patches(block_id, reinterpret_cast<char *>(data.get()), cache->get_block_size());

    // Set next_patch_counter such that the next patches get values consistent with the existing patches
    next_patch_counter = cache->patch_memory_storage.last_patch_materialized_or_zero(block_id) + 1;
}

bool mc_inner_buf_t::snapshot_if_needed(version_id_t new_version, bool leave_clone) {
    cache->assert_thread();
    // we can get snapshotted_version == version_id due to copy-on-write doing the snapshotting
    rassert(snapshots.empty() || snapshots.head()->snapshotted_version <= version_id);

    // all snapshot txns such that
    //   inner_version <= snapshot_txn->version_id < new_version
    // can see the current version of inner_buf->data, so we need to make some snapshots for them
    size_t num_snapshots_affected = cache->calculate_snapshots_affected(version_id, new_version);
    if (num_snapshots_affected + cow_refcount > 0) {
        if (!data.has()) {
            // Ok, we are in trouble. We don't have data (probably because we were constructed
            // with should_load == false), but now a snapshot of that non-existing data is needed.
            // That in turn means that we have to acquire the data now, before we can proceed...
            data.init_malloc(cache->serializer);

            // Our callee (hopefully!!!) already has a lock at this point, so there's no need
            // to acquire another one inside of load_inner_buf (and of course it would dead-lock).
            load_inner_buf(false, cache->reads_io_account.get());

            // Now that we have loaded the data, it could have happended that the snapshot is
            // actually not needed anymore (in which case we have loaded the block unnecessarily,
            // but what could we possibly do about that?). So, we update the count of affected
            // snapshots.
            num_snapshots_affected = cache->calculate_snapshots_affected(version_id, new_version);
        }
    }
    rassert(snap_refcount <= num_snapshots_affected); // sanity check

    // check whether snapshot refcount is > 0
    if (0 == num_snapshots_affected + cow_refcount)
        return false;           // no snapshot necessary

    // Initially actively referencing the snapshotted buf are mc_buf_t's in rwi_read_outdated_ok
    // mode, corresponding to cow_refcount; and mc_buf_t's in snapshotted rwi_read mode, indicated
    // by snap_refcount.

    buf_snapshot_t *snap = new buf_snapshot_t(this, num_snapshots_affected, cow_refcount + snap_refcount, leave_clone);
    cow_refcount = 0;
    snap_refcount = 0;

    // Register the snapshot
    snapshots.push_front(snap);
    cache->register_buf_snapshot(this, snap, version_id, new_version);

    return true;
}

void *mc_inner_buf_t::acquire_snapshot_data(version_id_t version_to_access, file_account_t *io_account, repli_timestamp_t *subtree_recency_out) {
    rassert(version_to_access != mc_inner_buf_t::faux_version_id);
    for (buf_snapshot_t *snap = snapshots.head(); snap; snap = snapshots.next(snap)) {
        if (snap->snapshotted_version <= version_to_access) {
            *subtree_recency_out = snap->subtree_recency;
            return snap->acquire_data(io_account);
        }
    }
    unreachable("No acceptable snapshotted version found for version %lu", version_to_access);
}

// TODO (sam): Look at who's passing this void pointer.
void mc_inner_buf_t::release_snapshot_data(void *data) {
    // This should never be called in non-coroutine context, since it could release the last
    // reference to a block_token_t, whose destructor switches to the serializer thread.
    rassert(coro_t::self());
    cache->assert_thread();
    rassert(data, "tried to release NULL snapshot data");
    for (buf_snapshot_t *snap = snapshots.head(); snap; snap = snapshots.next(snap)) {
        // TODO (sam): Obviously this comparison is disgusting.
        if (snap->data.equals(data)) {
            snap->release_data();
            return;
        }
    }
    unreachable("Tried to release block snapshot that doesn't exist");
}

void mc_inner_buf_t::release_snapshot(buf_snapshot_t *snapshot) {
    cache->assert_thread();
    snapshot->release();
}

bool mc_inner_buf_t::safe_to_unload() {
    return !lock.locked() && writeback_buf().safe_to_unload() && refcount == 0 && cow_refcount == 0 && snapshots.empty();
}

// TODO (sam): Look at who's passing this void pointer.
void mc_inner_buf_t::update_data_token(const void *the_data, const boost::intrusive_ptr<standard_block_token_t>& token) {
    cache->assert_thread();
    // TODO (sam): Obviously this comparison is disgusting.
    if (data.equals(the_data)) {
        rassert(!data_token, "data token already up-to-date");
        data_token = token;
        return;
    }
    for (buf_snapshot_t *snap = snapshots.head(); snap; snap = snapshots.next(snap)) {
        // TODO (sam): Obviously this comparison is disgusting.
        if (!snap->data.equals(the_data)) {
            continue;
        }
        rassert(!snap->token, "snapshot data token already up-to-date");
        snap->token = token;
        return;
    }
    unreachable("data does not correspond to current buffer or any existing snapshot of it");
}

perfmon_duration_sampler_t
    pm_bufs_acquiring("bufs_acquiring", secs_to_ticks(1)),
    pm_bufs_held("bufs_held", secs_to_ticks(1));

mc_buf_t::mc_buf_t(mc_inner_buf_t *_inner_buf, access_t _mode, mc_inner_buf_t::version_id_t version_to_access, bool _snapshotted,
                   boost::function<void()> call_when_in_line, file_account_t *io_account)
    : mode(_mode), snapshotted(_snapshotted), non_locking_access(_snapshotted), inner_buf(_inner_buf), data(NULL), subtree_recency(repli_timestamp_t::invalid) {
    inner_buf->cache->assert_thread();
    inner_buf->refcount++;
    patches_serialized_size_at_start = -1;

    if (snapshotted) {
	rassert(is_read_mode(mode), "Only read access is allowed to block snapshots");
        // Our snapshotting-specific code can't handle weird read
        // modes, unfortunately.

        // TODO: Make snapshotting code work properly with weird read
        // modes.  (Or maybe don't do that, just keep what we have
        // here.)
        if (mode == rwi_read_outdated_ok || mode == rwi_read_sync) {
            mode = rwi_read;
        }
    }

    // If the top version is less or equal to version_to_access, then we need to acquire
    // a read lock first (otherwise we may get the data of the unfinished write on top).
    if (snapshotted && version_to_access != mc_inner_buf_t::faux_version_id && version_to_access < inner_buf->version_id) {
        // acquire the snapshotted block; no need to lock
        data = inner_buf->acquire_snapshot_data(version_to_access, io_account, &subtree_recency);
        guarantee(data != NULL);

        // we never needed to get in line, so just call the function straight-up to ensure it gets called.
        if (call_when_in_line) call_when_in_line();

    } else {
        ticks_t lock_start_time;
        // the top version is the right one for us; acquire a lock of the appropriate type first
        pm_bufs_acquiring.begin(&lock_start_time);
        inner_buf->lock.co_lock(mode == rwi_read_outdated_ok ? rwi_read : mode, call_when_in_line);
        pm_bufs_acquiring.end(&lock_start_time);

        // It's possible that, now that we've acquired the lock, that
        // the inner buf's version id has changed, and that we should
        // get a snapshotted version.

        if (snapshotted && version_to_access != mc_inner_buf_t::faux_version_id && version_to_access < inner_buf->version_id) {
            inner_buf->lock.unlock();

            // acquire the snapshotted block; no need to lock
            data = inner_buf->acquire_snapshot_data(version_to_access, io_account, &subtree_recency);
            guarantee(data != NULL);

        } else {
            acquire_block(version_to_access);
        }
    }

    pm_bufs_held.begin(&start_time);
}

void mc_buf_t::acquire_block(mc_inner_buf_t::version_id_t version_to_access) {
    inner_buf->cache->assert_thread();
    rassert(!inner_buf->do_delete);

    subtree_recency = inner_buf->subtree_recency;

    switch (mode) {
        case rwi_read_sync:
        case rwi_read: {
            if (snapshotted) {
                rassert(version_to_access == mc_inner_buf_t::faux_version_id || inner_buf->version_id <= version_to_access);
                ++inner_buf->snap_refcount;
            }
            // TODO (sam): Obviously something's f'd up about this.
            data = inner_buf->data.get();
            rassert(data != NULL);
            break;
        }
        case rwi_read_outdated_ok: {
            ++inner_buf->cow_refcount;
            // TODO (sam): Obviously something's f'd up about this.
            data = inner_buf->data.get();
            rassert(data != NULL);
            // unlock the buffer now that we have established a COW reference to it so that
            // writers can overwrite it. we know we have locked the buffer because !snapshotted,
            // therefore mc_buf_t() locked it before calling us.
            inner_buf->lock.unlock();
            break;
        }
        case rwi_write: {
            if (version_to_access == mc_inner_buf_t::faux_version_id)
                version_to_access = inner_buf->cache->get_current_version_id();
            rassert(inner_buf->version_id <= version_to_access);

            inner_buf->snapshot_if_needed(version_to_access, true);

            inner_buf->version_id = version_to_access;
            // TODO (sam): Obviously something's f'd up about this.
            data = inner_buf->data.has() ? inner_buf->data.get() : 0;
            // The inner_buf could just have been acquired with should_load == false,
            // so we cannot assert data here unfortunately!
            //rassert(data != NULL);

            if (!inner_buf->writeback_buf().needs_flush() &&
                    patches_serialized_size_at_start == -1 &&
                    global_full_perfmon) {
                patches_serialized_size_at_start =
                    inner_buf->cache->patch_memory_storage.get_patches_serialized_size(inner_buf->block_id);
            }

            break;
        }
        case rwi_intent:
            not_implemented("Locking with intent not supported yet.");
        case rwi_upgrade:
        default:
            unreachable();
    }

    if (snapshotted) {
        inner_buf->lock.unlock();
    }
}

void mc_buf_t::apply_patch(buf_patch_t *patch) {
    rassert(!inner_buf->safe_to_unload()); // If this assertion fails, it probably means that you're trying to access a buf you don't own.
    rassert(!inner_buf->do_delete);
    rassert(mode == rwi_write);
    // TODO (sam): Obviously something's f'd up about this.
    rassert(inner_buf->data.equals(data));
    rassert(data, "Probably tried to write to a buffer acquired with !should_load.");
    rassert(patch->get_block_id() == inner_buf->block_id);

    patch->apply_to_buf(reinterpret_cast<char *>(data), inner_buf->cache->get_block_size());
    inner_buf->writeback_buf().set_dirty();
    // Invalidate the token
    inner_buf->data_token.reset();

    // We cannot accept patches for blocks without a valid block sequence id (namely newly allocated blocks, they have to be written to disk at least once)
    if (inner_buf->block_sequence_id == NULL_BLOCK_SEQUENCE_ID) {
        ensure_flush();
    }

    if (!inner_buf->writeback_buf().needs_flush()) {
        // Check if we want to disable patching for this block and flush it directly instead
        const int32_t max_patches_size = inner_buf->cache->serializer->get_block_size().value() / inner_buf->cache->get_max_patches_size_ratio();
        if (patch->get_serialized_size() + inner_buf->cache->patch_memory_storage.get_patches_serialized_size(inner_buf->block_id) > max_patches_size) {
            ensure_flush();
            delete patch;
        } else {
            // Store the patch if the buffer does not have to be flushed anyway
            if (patch->get_patch_counter() == 1) {
                // Clean up any left-over patches
                inner_buf->cache->patch_memory_storage.drop_patches(inner_buf->block_id);
            }

            // Takes ownership of patch.
            inner_buf->cache->patch_memory_storage.store_patch(patch);
        }
    } else {
        delete patch;
    }
}

void *mc_buf_t::get_data_major_write() {
    ASSERT_NO_CORO_WAITING;

    rassert(!inner_buf->safe_to_unload()); // If this assertion fails, it probably means that you're trying to access a buf you don't own.
    rassert(!inner_buf->do_delete);
    rassert(mode == rwi_write);
    // TODO (sam): f'd up
    rassert(inner_buf->data.equals(data));
    rassert(data, "Probably tried to write to a buffer acquired with !should_load.");

    inner_buf->assert_thread();

    // Invalidate the token
    inner_buf->data_token.reset();
    ensure_flush();

    return data;
}

void mc_buf_t::ensure_flush() {
    ASSERT_NO_CORO_WAITING;

    // TODO (sam): f'd up
    rassert(inner_buf->data.equals(data));
    if (!inner_buf->writeback_buf().needs_flush()) {
        // We bypass the patching system, make sure this buffer gets flushed.
        inner_buf->writeback_buf().set_needs_flush(true);
        // ... we can also get rid of existing patches at this point.
        inner_buf->cache->patch_memory_storage.drop_patches(inner_buf->block_id);
        // Make sure that the buf is marked as dirty
        inner_buf->writeback_buf().set_dirty();
        inner_buf->data_token.reset();
    }
}

void mc_buf_t::mark_deleted() {
    rassert(mode == rwi_write);
    rassert(!inner_buf->safe_to_unload());
    // TODO (sam): f'd up
    rassert(inner_buf->data.equals(data));

    bool we_snapshotted = inner_buf->snapshot_if_needed(inner_buf->version_id, false);
    if (!we_snapshotted && data) {
        // We already asserted above that data ==
        // inner_buf->data.get(), and snapshot_if_needed would not
        // change that if it returned false.
        inner_buf->data.free(inner_buf->cache->serializer);
    } else {
        rassert(!inner_buf->data.has(), "We snapshotted with deletion in mind but inner_buf still has a live data.");
    }

    rassert(!inner_buf->data.has());
    data = NULL;

    inner_buf->do_delete = true;
    ensure_flush(); // Disable patch log system for the buffer
}

patch_counter_t mc_buf_t::get_next_patch_counter() {
    rassert(!inner_buf->do_delete);
    rassert(mode == rwi_write);
    // TODO (sam): f'd up
    rassert(inner_buf->data.equals(data));
    return inner_buf->next_patch_counter++;
}

bool ptr_in_byte_range(const void *p, const void *range_start, size_t size_in_bytes) {
    const uint8_t *p8 = reinterpret_cast<const uint8_t *>(p);
    const uint8_t *range8 = reinterpret_cast<const uint8_t *>(range_start);
    return range8 <= p8 && p8 < range8 + size_in_bytes;
}

bool range_inside_of_byte_range(const void *p, size_t n_bytes, const void *range_start, size_t size_in_bytes) {
    const uint8_t *p8 = reinterpret_cast<const uint8_t *>(p);
    return ptr_in_byte_range(p, range_start, size_in_bytes) &&
        (n_bytes == 0 || ptr_in_byte_range(p8 + n_bytes - 1, range_start, size_in_bytes));
}

// Personally I'd be happier if these functions took offsets.  That's
// a sort of long-term TODO, though.
//
// ^ Who are you?  A ghost in the github...
void mc_buf_t::set_data(void *dest, const void *src, size_t n) {
    // TODO (sam): f'd up.
    rassert(inner_buf->data.equals(data));
    if (n == 0) {
        return;
    }
    rassert(range_inside_of_byte_range(dest, n, data, inner_buf->cache->get_block_size().value()));

    if (inner_buf->writeback_buf().needs_flush()) {
        // Save the allocation / construction of a patch object
        get_data_major_write();
        memcpy(dest, src, n);
    } else {
        size_t offset = reinterpret_cast<uint8_t *>(dest) - reinterpret_cast<uint8_t *>(data);
        // block_sequence ID will be set later...
        apply_patch(new memcpy_patch_t(inner_buf->block_id, get_next_patch_counter(), offset, reinterpret_cast<const char *>(src), n));
    }
}

void mc_buf_t::move_data(void *dest, const void *src, const size_t n) {
    // TODO (sam): f'd up.
    rassert(inner_buf->data.equals(data));
    if (n == 0) {
        return;
    }

    rassert(range_inside_of_byte_range(src, n, data, inner_buf->cache->get_block_size().value()));
    rassert(range_inside_of_byte_range(dest, n, data, inner_buf->cache->get_block_size().value()));

    if (inner_buf->writeback_buf().needs_flush()) {
        // Save the allocation / construction of a patch object
        get_data_major_write();
        memmove(dest, src, n);
    } else {
        size_t dest_offset = reinterpret_cast<uint8_t *>(dest) - reinterpret_cast<uint8_t *>(data);
        size_t src_offset = reinterpret_cast<const uint8_t *>(src) - reinterpret_cast<uint8_t *>(data);
        // tblock_sequence ID will be set later...
        apply_patch(new memmove_patch_t(inner_buf->block_id, get_next_patch_counter(), dest_offset, src_offset, n));
    }
}

perfmon_sampler_t pm_patches_size_per_write("patches_size_per_write_buf", secs_to_ticks(1), false);

void mc_buf_t::release() {
    inner_buf->cache->assert_thread();
    pm_bufs_held.end(&start_time);

    if (mode == rwi_write && !inner_buf->writeback_buf().needs_flush() && patches_serialized_size_at_start >= 0) {
        if (inner_buf->cache->patch_memory_storage.get_patches_serialized_size(inner_buf->block_id) > patches_serialized_size_at_start) {
            pm_patches_size_per_write.record(inner_buf->cache->patch_memory_storage.get_patches_serialized_size(inner_buf->block_id) - patches_serialized_size_at_start);
        }
    }

    rassert(inner_buf->refcount > 0);
    --inner_buf->refcount;

    switch (mode) {
        case rwi_read_sync:
        case rwi_read:
        case rwi_write: {
            if (!non_locking_access) {
                inner_buf->lock.unlock();
            }
            if (snapshotted) {
                // TODO (sam): f'd up.
                if (inner_buf->data.equals(data)) {
                    --inner_buf->snap_refcount;
                } else {
                    inner_buf->release_snapshot_data(data);
                }
            } else {
                // TODO (sam): f'd up.
                rassert(inner_buf->data.equals(data));
            }
            break;
        }
        case rwi_read_outdated_ok: {
            // TODO (sam): f'd up.
            if (inner_buf->data.equals(data)) {
                rassert(inner_buf->cow_refcount > 0);
                --inner_buf->cow_refcount;
            } else {
                inner_buf->release_snapshot_data(data);
            }
            break;
        }
        case rwi_intent:
        case rwi_upgrade:
        default:
            unreachable("Unexpected mode.");
    }

    // If the buf is marked deleted, then we can delete it from memory already
    // and just keep track of the deleted block_id (and whether to write an
    // empty block).
    if (inner_buf->do_delete) {
        if (mode == rwi_write) {
            // TODO(sam): Shouldn't these already be set somehow?  What about the data token?
            inner_buf->writeback_buf().mark_block_id_deleted();
            inner_buf->writeback_buf().set_dirty(false);
            inner_buf->writeback_buf().set_recency_dirty(false); // TODO: Do we need to handle recency in master in some other way?
        }
        if (inner_buf->safe_to_unload()) {
            delete inner_buf;
            inner_buf = NULL;
        }
    }

#if AGGRESSIVE_BUF_UNLOADING == 1
    // If this code is enabled, then it will cause bufs to be unloaded very aggressively.
    // This is useful for catching bugs in which something expects a buf to remain valid even though
    // it is eligible to be unloaded.

    if (inner_buf && inner_buf->safe_to_unload()) {
        delete inner_buf;
    }
#endif

    delete this;
}

mc_buf_t::~mc_buf_t() {
}

/**
 * Transaction implementation.
 */

perfmon_duration_sampler_t
    pm_transactions_starting("transactions_starting", secs_to_ticks(1)),
    pm_transactions_active("transactions_active", secs_to_ticks(1)),
    pm_transactions_committing("transactions_committing", secs_to_ticks(1));

mc_transaction_t::mc_transaction_t(cache_t *_cache, access_t _access, int _expected_change_count, repli_timestamp_t _recency_timestamp)
    : cache(_cache),
      expected_change_count(_expected_change_count),
      access(_access),
      recency_timestamp(_recency_timestamp),
      snapshot_version(mc_inner_buf_t::faux_version_id),
      snapshotted(false)
{
    block_pm_duration start_timer(&pm_transactions_starting);

    // HISTORICAL COMMENTS:

    // Writes and reads must separately have their order preserved,
    // but we're expecting, in the case of throttling, for writes to
    // be throttled while reads are not.

    // We think there is a bug in throttling that could reorder writes
    // when throttling _ends_.  Reordering can also happen if
    // begin_transaction sometimes returns NULL and other times does
    // not, because then in one case cb.join() needs to spin around
    // the event loop.  So there's an obvious problem with the code
    // below, if we did not have coro_fifo_acq_t protecting it.

    // MODERN COMMENTS:

    // Reads are now coro-fifoed in the same path that writes are.
    // This is dumb because we really just want reads coming from the
    // same _connection_ to be coro-fifoed in the same path that
    // writes are.
    coro_fifo_acq_t acq;
    acq.enter(&cache->co_begin_coro_fifo());

    rassert(access == rwi_read || access == rwi_read_sync || access == rwi_write);
    cache->assert_thread();
    rassert(!cache->shutting_down);
    rassert(access == rwi_write || expected_change_count == 0);
    cache->num_live_transactions++;
    cache->writeback.begin_transaction(this);

    pm_transactions_active.begin(&start_time);
}

/* This version is only for read transactions from the writeback! */
mc_transaction_t::mc_transaction_t(cache_t *_cache, access_t _access, UNUSED bool dont_assert_about_shutting_down) :
    cache(_cache),
    expected_change_count(0),
    access(_access),
    recency_timestamp(repli_timestamp_t::distant_past),
    snapshot_version(mc_inner_buf_t::faux_version_id),
    snapshotted(false)
{
    block_pm_duration start_timer(&pm_transactions_starting);
    rassert(access == rwi_read || access == rwi_read_sync);

    coro_fifo_acq_t acq;
    acq.enter(&cache->co_begin_coro_fifo());

    cache->assert_thread();
    rassert(dont_assert_about_shutting_down || !cache->shutting_down);
    cache->num_live_transactions++;
    cache->writeback.begin_transaction(this);
    pm_transactions_active.begin(&start_time);
}

mc_transaction_t::mc_transaction_t(cache_t *_cache, access_t _access, UNUSED i_am_writeback_t i_am_writeback) :
    cache(_cache),
    expected_change_count(0),
    access(_access),
    recency_timestamp(repli_timestamp_t::distant_past),
    snapshot_version(mc_inner_buf_t::faux_version_id),
    snapshotted(false)
{
    block_pm_duration start_timer(&pm_transactions_starting);
    rassert(access == rwi_read || access == rwi_read_sync);

    cache->assert_thread();
    cache->num_live_transactions++;
    cache->writeback.begin_transaction(this);
    pm_transactions_active.begin(&start_time);
}


void mc_transaction_t::register_buf_snapshot(mc_inner_buf_t *inner_buf, mc_inner_buf_t::buf_snapshot_t *snap) {
    assert_thread();
    pm_registered_snapshot_blocks++;
    owned_buf_snapshots.push_back(std::make_pair(inner_buf, snap));
}

mc_transaction_t::~mc_transaction_t() {

    assert_thread();

    pm_transactions_active.end(&start_time);

    block_pm_duration commit_timer(&pm_transactions_committing);

    if (snapshotted && snapshot_version != mc_inner_buf_t::faux_version_id) {
        cache->unregister_snapshot(this);
        for (owned_snapshots_list_t::iterator it = owned_buf_snapshots.begin(); it != owned_buf_snapshots.end(); it++) {
            (*it).first->release_snapshot((*it).second);
        }
    }

    if (access == rwi_write && cache->writeback.wait_for_flush) {
        /* We have to call `sync_patiently()` before `on_transaction_commit()` so that if
        `on_transaction_commit()` starts a sync, we will get included in it */
        struct : public writeback_t::sync_callback_t, public cond_t {
            void on_sync() { pulse(); }
        } sync_callback;

        if (cache->writeback.sync_patiently(&sync_callback)) {
            sync_callback.pulse();
        }

        cache->on_transaction_commit(this);
        sync_callback.wait();

    } else {
        cache->on_transaction_commit(this);

    }

    pm_snapshots_per_transaction.record(owned_buf_snapshots.size());
    pm_registered_snapshot_blocks -= owned_buf_snapshots.size();

    cache_account_.reset();
}

mc_buf_t *mc_transaction_t::allocate() {
    /* Make a completely new block, complete with a shiny new block_id. */
    rassert(access == rwi_write);
    rassert(!snapshotted);
    assert_thread();

    inner_buf_t *inner_buf = inner_buf_t::allocate(cache, snapshot_version, recency_timestamp);

    // Assign a snapshot version, to ensure we can no longer become a snapshotting transaction.
    if (snapshot_version == mc_inner_buf_t::faux_version_id)
        snapshot_version = inner_buf->version_id;

    assert_thread();

    // This must pass since no one else holds references to this block.
    mc_buf_t *buf = new mc_buf_t(inner_buf, rwi_write, snapshot_version, snapshotted, 0);

    assert_thread();

    return buf;
}

mc_buf_t *mc_transaction_t::acquire(block_id_t block_id, access_t mode,
                                    boost::function<void()> call_when_in_line, bool should_load) {
    rassert(block_id != NULL_BLOCK_ID);
    rassert(should_load || access == rwi_write);
    assert_thread();

    inner_buf_t *inner_buf = cache->find_buf(block_id);
    // Note that it is critical that between here and creating our buf_t wrapper that we do nothing
    // blocking (unless it acquires a lock on inner_buf or otherwise prevents it from being
    // unloaded), or else inner_buf could be selected for deletion from the cache, then recreated,
    // and we'd have two inner_bufs corresponding to the same block id floating around.

    if (!inner_buf) {
        /* The buf isn't in the cache and must be loaded from disk */
        // We are either not snapshotted or our snapshot is consistent with the latest version;
        // otherwise, the inner buf would be around to keep track of the snapshotted version. Thus,
        // it is not wasteful to load the latest version if should_load is true.
        inner_buf = new inner_buf_t(cache, block_id, should_load, get_io_account());
    } else {
        // TODO: the logic for when to load an inner_buf's versions (most recent or snapshotted) is
        // scattered around everywhere (eg: here). consolidate it, perhaps in mc_buf_t.
        rassert(!inner_buf->do_delete || snapshotted);

        // ensures inner_buf->data is loaded if should_load is true and we're using the top version
        if (!inner_buf->data.has() && !inner_buf->do_delete && should_load &&
            // if we're accessing a snapshot rather than the top version, no need to load it here
            !(snapshotted && snapshot_version != mc_inner_buf_t::faux_version_id && snapshot_version < inner_buf->version_id))
        {
            // The inner_buf doesn't have any data currently. We need the data though,
            // so load it!
            inner_buf->data.init_malloc(cache->serializer);

            // Please keep in mind that this is blocking...
            inner_buf->load_inner_buf(true, get_io_account());
        }
    }

    buf_t *buf = new buf_t(inner_buf, mode, snapshot_version, snapshotted, call_when_in_line, get_io_account());

    if (is_write_mode(mode)) {
        buf->touch_recency(recency_timestamp);
    }

    maybe_finalize_version();
    return buf;
}

void mc_transaction_t::maybe_finalize_version() {
    cache->assert_thread();

    const bool have_to_snapshot = snapshot_version == mc_inner_buf_t::faux_version_id && snapshotted;
    if (have_to_snapshot) {
        // register_snapshot sets transaction snapshot_version
        cache->register_snapshot(this);
    }
    if (snapshot_version == mc_inner_buf_t::faux_version_id) {
        // For non-snapshotted transactions, we still assign a version number on the first acquire,
        // to allow us to check for snapshotting after having acquired blocks
        snapshot_version = cache->next_snapshot_version;
    }
}

void mc_transaction_t::snapshot() {
    rassert(is_read_mode(get_access()), "Can only make a snapshot in non-writing transaction");
    rassert(snapshot_version == mc_inner_buf_t::faux_version_id, "Tried to take a snapshot after having acquired a first block");

    snapshotted = true;
}

void mc_transaction_t::set_account(const boost::shared_ptr<mc_cache_account_t>& cache_account) {
    cache_account_ = cache_account;
}

file_account_t *mc_transaction_t::get_io_account() const {
    return (cache_account_.get() == NULL ? cache->reads_io_account.get() : cache_account_->io_account_);
}

void get_subtree_recencies_helper(int slice_home_thread, serializer_t *serializer, block_id_t *block_ids, size_t num_block_ids, repli_timestamp_t *recencies_out, get_subtree_recencies_callback_t *cb) {
    serializer->assert_thread();

    for (size_t i = 0; i < num_block_ids; ++i) {
        if (block_ids[i] != NULL_BLOCK_ID && recencies_out[i].time == repli_timestamp_t::invalid.time) {
            recencies_out[i] = serializer->get_recency(block_ids[i]);
        }
    }

    do_on_thread(slice_home_thread, boost::bind(&get_subtree_recencies_callback_t::got_subtree_recencies, cb));
}

void mc_transaction_t::get_subtree_recencies(block_id_t *block_ids, size_t num_block_ids, repli_timestamp_t *recencies_out, get_subtree_recencies_callback_t *cb) {
    assert_thread();
    bool need_second_loop = false;
    for (size_t i = 0; i < num_block_ids; ++i) {
        if (block_ids[i] != NULL_BLOCK_ID) {
            inner_buf_t *inner_buf = cache->find_buf(block_ids[i]);
            if (inner_buf) {
                recencies_out[i] = inner_buf->subtree_recency;
            } else {
                need_second_loop = true;
                recencies_out[i] = repli_timestamp_t::invalid;
            }
        }
    }

    if (need_second_loop) {
        do_on_thread(cache->serializer->home_thread(), boost::bind(&get_subtree_recencies_helper, get_thread_id(), cache->serializer, block_ids, num_block_ids, recencies_out, cb));
    } else {
        cb->got_subtree_recencies();
    }
}

mc_cache_account_t::mc_cache_account_t(int thread, file_account_t *io_account)
    : thread_(thread), io_account_(io_account) { }

mc_cache_account_t::~mc_cache_account_t() {
    on_thread_t thread_switcher(thread_);
    delete io_account_;
}

/**
 * Cache implementation.
 */

void mc_cache_t::create(serializer_t *serializer, mirrored_cache_static_config_t *config) {
    /* Initialize config block and differential log */

    patch_disk_storage_t::create(serializer, MC_CONFIGBLOCK_ID, config);

    /* Write an empty superblock */

    on_thread_t switcher(serializer->home_thread());

    void *superblock = serializer->malloc();
    bzero(superblock, serializer->get_block_size().value());

    index_write_op_t op(SUPERBLOCK_ID);
    op.token = serializer->block_write(superblock, SUPERBLOCK_ID, DEFAULT_DISK_ACCOUNT);
    op.recency = repli_timestamp_t::invalid;
    serializer_index_write(serializer, op, DEFAULT_DISK_ACCOUNT);

    serializer->free(superblock);
}

mc_cache_t::mc_cache_t(
<<<<<<< HEAD
            serializer_t *_serializer,
            mirrored_cache_config_t *dynamic_config) :

    dynamic_config(*dynamic_config),
    serializer(_serializer),
=======
            translator_serializer_t *serializer,
            mirrored_cache_config_t *dynamic_config,
            int this_slice_num) :

    dynamic_config(*dynamic_config),
    slice_num(this_slice_num),
    serializer(serializer),
    reads_io_account(serializer->make_io_account(dynamic_config->io_priority_reads)),
    writes_io_account(serializer->make_io_account(dynamic_config->io_priority_writes)),
>>>>>>> 18181159
    page_repl(
        // Launch page replacement if the user-specified maximum number of blocks is reached
        dynamic_config->max_size / _serializer->get_block_size().ser_value(),
        this),
    writeback(
        this,
        dynamic_config->wait_for_flush,
        dynamic_config->flush_timer_ms,
        dynamic_config->flush_dirty_size / _serializer->get_block_size().ser_value(),
        dynamic_config->max_dirty_size / _serializer->get_block_size().ser_value(),
        dynamic_config->flush_waiting_threshold,
        dynamic_config->max_concurrent_flushes),
    /* Build list of free blocks (the free_list constructor blocks) */
    free_list(_serializer),
    shutting_down(false),
    num_live_transactions(0),
    to_pulse_when_last_transaction_commits(NULL),
    max_patches_size_ratio((dynamic_config->wait_for_flush || dynamic_config->flush_timer_ms == 0) ? MAX_PATCHES_SIZE_RATIO_DURABILITY : MAX_PATCHES_SIZE_RATIO_MIN),
    read_ahead_registered(false),
    next_snapshot_version(mc_inner_buf_t::faux_version_id+1) {

    {
        on_thread_t thread_switcher(serializer->home_thread());
        reads_io_account.reset(serializer->make_io_account(dynamic_config->io_priority_reads));
        writes_io_account.reset(serializer->make_io_account(dynamic_config->io_priority_writes));
    }

#ifndef NDEBUG
    writebacks_allowed = false;
#endif

    /* Load differential log from disk */
    patch_disk_storage.reset(new patch_disk_storage_t(this, MC_CONFIGBLOCK_ID));
    patch_disk_storage->load_patches(patch_memory_storage);

    /* Please note: writebacks must *not* happen prior to this point! */
    /* Writebacks ( / syncs / flushes) can cause blocks to be rewritten and require an intact patch_memory_storage! */
#ifndef NDEBUG
    writebacks_allowed = true;
#endif

    // Register us for read ahead to warm up faster
    serializer->register_read_ahead_cb(this);
    read_ahead_registered = true;

    /* We may have made a lot of blocks dirty by initializing the patch log. We need to start
    a sync explicitly because it bypassed transaction_t. */
    writeback.sync(NULL);
}

mc_cache_t::~mc_cache_t() {
    shutting_down = true;
    serializer->unregister_read_ahead_cb(this);

    /* Wait for all transactions to commit before shutting down */
    if (num_live_transactions > 0) {
        cond_t cond;
        to_pulse_when_last_transaction_commits = &cond;
        cond.wait();
        to_pulse_when_last_transaction_commits = NULL; // writeback is going to start another transaction, we don't want to get notified again (which would fail)
    }

    if (writeback.has_active_flushes()) {
        cond_t cond;
        writeback.to_pulse_when_last_active_flush_finishes = &cond;
        cond.wait();
        writeback.to_pulse_when_last_active_flush_finishes = NULL;
    }

    rassert(!writeback.has_active_flushes());
    rassert(num_live_transactions == 0, "num_live_transactions = %d", num_live_transactions);

    /* Perform a final sync */
    struct : public writeback_t::sync_callback_t, public cond_t {
        void on_sync() { pulse(); }
    } sync_cb;
    if (!writeback.sync(&sync_cb)) sync_cb.wait();

    /* Must destroy patch_disk_storage before we delete bufs because it uses the buf mechanism
    to hold the differential log. */
    patch_disk_storage.reset();

    /* Delete all the buffers */
    while (evictable_t *buf = page_repl.get_first_buf()) {
        // TODO (rntz) check that buf is actually a mc_inner_buf_t
        delete buf;
    }

    {
        /* IO accounts must be destroyed on the thread they were created on */
        on_thread_t thread_switcher(serializer->home_thread());
        reads_io_account.reset();
        writes_io_account.reset();
    }
}

block_size_t mc_cache_t::get_block_size() {
    return serializer->get_block_size();
}

void mc_cache_t::register_snapshot(mc_transaction_t *txn) {
    pm_registered_snapshots++;
    rassert(txn->snapshot_version == mc_inner_buf_t::faux_version_id, "Snapshot has been already created for this transaction");

    txn->snapshot_version = next_snapshot_version++;
    active_snapshots[txn->snapshot_version] = txn;
}

void mc_cache_t::unregister_snapshot(mc_transaction_t *txn) {
    snapshots_map_t::iterator it = active_snapshots.find(txn->snapshot_version);
    if (it != active_snapshots.end() && (*it).second == txn) {
        active_snapshots.erase(it);
    } else {
        unreachable("Tried to unregister a snapshot which doesn't exist");
    }
    pm_registered_snapshots--;
}

size_t mc_cache_t::calculate_snapshots_affected(mc_inner_buf_t::version_id_t snapshotted_version, mc_inner_buf_t::version_id_t new_version) {
    rassert(snapshotted_version <= new_version);    // on equals we'll get 0 snapshots affected
    size_t num_snapshots_affected = 0;
    for (snapshots_map_t::iterator it = active_snapshots.lower_bound(snapshotted_version),
             itend = active_snapshots.lower_bound(new_version);
         it != itend;
         it++) {
        num_snapshots_affected++;
    }
    return num_snapshots_affected;
}

size_t mc_cache_t::register_buf_snapshot(mc_inner_buf_t *inner_buf, mc_inner_buf_t::buf_snapshot_t *snap, mc_inner_buf_t::version_id_t snapshotted_version, mc_inner_buf_t::version_id_t new_version) {
    rassert(snapshotted_version <= new_version);    // on equals we'll get 0 snapshots affected
    size_t num_snapshots_affected = 0;
    for (snapshots_map_t::iterator it = active_snapshots.lower_bound(snapshotted_version),
             itend = active_snapshots.lower_bound(new_version);
         it != itend;
         it++) {
        (*it).second->register_buf_snapshot(inner_buf, snap);
        num_snapshots_affected++;
    }
    return num_snapshots_affected;
}

mc_cache_t::inner_buf_t *mc_cache_t::find_buf(block_id_t block_id) {
    inner_buf_t *buf = page_map.find(block_id);
    if (buf) {
        pm_cache_hits++;
    } else {
        pm_cache_misses++;
    }
    return buf;
}

bool mc_cache_t::contains_block(block_id_t block_id) {
    return find_buf(block_id) != NULL;
}


boost::shared_ptr<mc_cache_account_t> mc_cache_t::create_account(int priority) {
    // We assume that a priority of 100 means that the transaction should have the same priority as
    // all the non-accounted transactions together. Not sure if this makes sense.

    // Be aware of rounding errors... (what can be do against those? probably just setting the default io_priority_reads high enough)
    int io_priority = std::max(1, dynamic_config.io_priority_reads * priority / 100);

    // TODO: This is a heuristic. While it might not be evil, it's not really optimal either.
    int outstanding_requests_limit = std::max(1, 16 * priority / 100);

    file_account_t *io_account;
    {
        on_thread_t thread_switcher(serializer->home_thread());
        io_account = serializer->make_io_account(io_priority, outstanding_requests_limit);
    }

    return boost::shared_ptr<cache_account_t>(new cache_account_t(serializer->home_thread(), io_account));
}

void mc_cache_t::on_transaction_commit(transaction_t *txn) {
    assert_thread();

    writeback.on_transaction_commit(txn);

    num_live_transactions--;
    if (to_pulse_when_last_transaction_commits && num_live_transactions == 0) {
        // We started a shutdown earlier, but we had to wait for the transactions to all finish.
        // Now that all transactions are done, continue shutting down.
        to_pulse_when_last_transaction_commits->pulse();
    }
}

bool mc_cache_t::offer_read_ahead_buf(block_id_t block_id, void *buf, const boost::intrusive_ptr<standard_block_token_t>& token, repli_timestamp_t recency_timestamp) {
    // Note that the offered block might get deleted between the point where the serializer offers it and the message gets delivered!
    do_on_thread(home_thread(), boost::bind(&mc_cache_t::offer_read_ahead_buf_home_thread, this, block_id, buf, token, recency_timestamp));
    return true;
}

void mc_cache_t::offer_read_ahead_buf_home_thread(block_id_t block_id, void *buf, const boost::intrusive_ptr<standard_block_token_t>& token, repli_timestamp_t recency_timestamp) {
    assert_thread();

    // Check that the offered block is allowed to be accepted at the current time
    // (e.g. that we don't have a more recent version already nor that it got deleted in the meantime)
    if (can_read_ahead_block_be_accepted(block_id)) {
        new mc_inner_buf_t(this, block_id, buf, token, recency_timestamp);
    } else {
        serializer->free(buf);
    }
}

bool mc_cache_t::can_read_ahead_block_be_accepted(block_id_t block_id) {
    assert_thread();

    if (shutting_down) {
        return false;
    }

    const bool we_already_have_the_block = find_buf(block_id);
    const bool writeback_has_no_objections = writeback.can_read_ahead_block_be_accepted(block_id);

    return !we_already_have_the_block && writeback_has_no_objections;
}

void mc_cache_t::maybe_unregister_read_ahead_callback() {
    // Unregister when 90 % of the cache are filled up.
    if (read_ahead_registered && page_repl.is_full(dynamic_config.max_size / serializer->get_block_size().ser_value() / 10 + 1)) {
        read_ahead_registered = false;
        // unregister_read_ahead_cb requires a coro context, but we might not be in any
        coro_t::spawn_now(boost::bind(&serializer_t::unregister_read_ahead_cb, serializer, this));
    }
}

void mc_cache_t::adjust_max_patches_size_ratio_toward_minimum() {
    rassert(MAX_PATCHES_SIZE_RATIO_MAX <= MAX_PATCHES_SIZE_RATIO_MIN);  // just to make things clear.
    max_patches_size_ratio = (unsigned int)(0.9f * float(max_patches_size_ratio) + 0.1f * float(MAX_PATCHES_SIZE_RATIO_MIN));
    rassert(max_patches_size_ratio <= MAX_PATCHES_SIZE_RATIO_MIN);
    rassert(max_patches_size_ratio >= MAX_PATCHES_SIZE_RATIO_MAX);
}

void mc_cache_t::adjust_max_patches_size_ratio_toward_maximum() {
    rassert(MAX_PATCHES_SIZE_RATIO_MAX <= MAX_PATCHES_SIZE_RATIO_MIN);  // just to make things clear.
    // We should be paranoid that if max_patches_size_ratio ==
    // MAX_PATCHES_SIZE_RATIO_MAX, (i.e. that 2 == 2) then 0.9f * 2 +
    // 0.1f * 2 will be less than 2 (and then round down to 1).
    max_patches_size_ratio = (unsigned int)(0.9f * float(max_patches_size_ratio) + 0.1f * float(MAX_PATCHES_SIZE_RATIO_MAX));
    if (max_patches_size_ratio < MAX_PATCHES_SIZE_RATIO_MAX) {
        max_patches_size_ratio = MAX_PATCHES_SIZE_RATIO_MAX;
    }
    rassert(max_patches_size_ratio <= MAX_PATCHES_SIZE_RATIO_MIN);
    rassert(max_patches_size_ratio >= MAX_PATCHES_SIZE_RATIO_MAX);
}<|MERGE_RESOLUTION|>--- conflicted
+++ resolved
@@ -4,6 +4,7 @@
 #include <boost/bind.hpp>
 
 #include "arch/arch.hpp"
+#include "buffer_cache/sequence_group.hpp"
 #include "buffer_cache/stats.hpp"
 #include "do_on_thread.hpp"
 #include "stats/persist.hpp"
@@ -859,7 +860,7 @@
     pm_transactions_active("transactions_active", secs_to_ticks(1)),
     pm_transactions_committing("transactions_committing", secs_to_ticks(1));
 
-mc_transaction_t::mc_transaction_t(cache_t *_cache, access_t _access, int _expected_change_count, repli_timestamp_t _recency_timestamp)
+mc_transaction_t::mc_transaction_t(cache_t *_cache, sequence_group_t *seq_group, access_t _access, int _expected_change_count, repli_timestamp_t _recency_timestamp)
     : cache(_cache),
       expected_change_count(_expected_change_count),
       access(_access),
@@ -884,12 +885,39 @@
 
     // MODERN COMMENTS:
 
-    // Reads are now coro-fifoed in the same path that writes are.
-    // This is dumb because we really just want reads coming from the
-    // same _connection_ to be coro-fifoed in the same path that
-    // writes are.
-    coro_fifo_acq_t acq;
-    acq.enter(&cache->co_begin_coro_fifo());
+    // Why do "writes" need to have their order preserved at all, now
+    // that we have sequence_group_t?  Perhaps it's because in the
+    // presence of replication, that prevents the gated store gate
+    // limitations being bypassed.  You could look at the gated store
+    // code to prove or disprove this claim, but since v1.1.x is
+    // supposed to be stable, we're being conservative.
+    //
+    // Yeah.  Really it's only backfill or replication that is the big
+    // question and the reason we're being conservative here.
+
+    // POST-MODERN COMMENTS:
+    //
+    // It would make more sense if this function took a
+    // per_slice_sequence_group_t, instead of taking a
+    // sequence_group_t and having the cache know about what slice it
+    // is.  This would be proper software design.  However, it would
+    // require that stop using the get_store and set_store_interface_t
+    // stuff as abstract classes, or interfaces.  While that would
+    // make sense, and even though it always would have made sense,
+    // that would be more pain to do and then merge.  So we're not
+    // doing it.
+
+    // It is important that we leave the sequence group's fifo _after_
+    // we leave the write throttle fifo.  So we construct it first.
+    // (The destructor will run after.)
+    coro_fifo_acq_t seq_group_acq;
+    seq_group_acq.enter(&seq_group->slice_groups[cache->get_slice_num()].fifo);
+
+    coro_fifo_acq_t write_throttle_acq;
+
+    if (is_write_mode(access)) {
+        write_throttle_acq.enter(&cache->co_begin_coro_fifo());
+    }
 
     rassert(access == rwi_read || access == rwi_read_sync || access == rwi_write);
     cache->assert_thread();
@@ -901,8 +929,8 @@
     pm_transactions_active.begin(&start_time);
 }
 
-/* This version is only for read transactions from the writeback! */
-mc_transaction_t::mc_transaction_t(cache_t *_cache, access_t _access, UNUSED bool dont_assert_about_shutting_down) :
+/* This version is only for read transactions from the writeback!  TODO MERGE: Oh really?? */
+mc_transaction_t::mc_transaction_t(cache_t *_cache, sequence_group_t *seq_group, access_t _access, UNUSED bool dont_assert_about_shutting_down) :
     cache(_cache),
     expected_change_count(0),
     access(_access),
@@ -913,8 +941,10 @@
     block_pm_duration start_timer(&pm_transactions_starting);
     rassert(access == rwi_read || access == rwi_read_sync);
 
-    coro_fifo_acq_t acq;
-    acq.enter(&cache->co_begin_coro_fifo());
+    coro_fifo_acq_t seq_group_acq;
+    seq_group_acq.enter(&seq_group->slice_groups[cache->get_slice_num()].fifo);
+
+    // No write throttle acq.
 
     cache->assert_thread();
     rassert(dont_assert_about_shutting_down || !cache->shutting_down);
@@ -1152,24 +1182,12 @@
     serializer->free(superblock);
 }
 
-mc_cache_t::mc_cache_t(
-<<<<<<< HEAD
-            serializer_t *_serializer,
-            mirrored_cache_config_t *dynamic_config) :
-
+mc_cache_t::mc_cache_t(serializer_t *_serializer,
+                       mirrored_cache_config_t *dynamic_config,
+                       int this_slice_num) :
+    slice_num(this_slice_num),
     dynamic_config(*dynamic_config),
     serializer(_serializer),
-=======
-            translator_serializer_t *serializer,
-            mirrored_cache_config_t *dynamic_config,
-            int this_slice_num) :
-
-    dynamic_config(*dynamic_config),
-    slice_num(this_slice_num),
-    serializer(serializer),
-    reads_io_account(serializer->make_io_account(dynamic_config->io_priority_reads)),
-    writes_io_account(serializer->make_io_account(dynamic_config->io_priority_writes)),
->>>>>>> 18181159
     page_repl(
         // Launch page replacement if the user-specified maximum number of blocks is reached
         dynamic_config->max_size / _serializer->get_block_size().ser_value(),
