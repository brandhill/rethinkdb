#ifndef __MIRRORED_CACHE_HPP__
#define __MIRRORED_CACHE_HPP__

#include "arch/arch.hpp"
#include "buffer_cache/types.hpp"
#include "concurrency/access.hpp"
#include "concurrency/coro_fifo.hpp"
#include "concurrency/fifo_checker.hpp"
#include "concurrency/rwi_lock.hpp"
#include "concurrency/cond_var.hpp"
#include "containers/two_level_array.hpp"
#include "serializer/serializer.hpp"
#include "server/cmd_args.hpp"
#include "buffer_cache/stats.hpp"
#include "buffer_cache/buf_patch.hpp"
#include "buffer_cache/mirrored/patch_memory_storage.hpp"
#include "buffer_cache/mirrored/patch_disk_storage.hpp"
#include <boost/crc.hpp>
#include <boost/shared_ptr.hpp>
#include <list>
#include <map>

#include "writeback/writeback.hpp"

#include "page_repl/page_repl_random.hpp"
typedef page_repl_random_t page_repl_t;

#include "free_list.hpp"
typedef array_free_list_t free_list_t;

#include "page_map.hpp"
typedef array_map_t page_map_t;


class mc_cache_account_t;

class mc_inner_buf_t : public home_thread_mixin_t {
    friend class load_buf_fsm_t;
    friend class mc_cache_t;
    friend class mc_transaction_t;
    friend class mc_buf_t;
    friend class writeback_t;
    friend class writeback_t::local_buf_t;
    friend class writeback_t::concurrent_flush_t;
    friend class page_repl_random_t;
    friend class page_repl_random_t::local_buf_t;
    friend class array_map_t;
    friend class array_map_t::local_buf_t;
    friend class patch_disk_storage_t;

    typedef mc_cache_t cache_t;
    
    typedef uint64_t version_id_t;
    static const version_id_t faux_version_id = 0;  // this version id must be smaller than any valid version id

    cache_t *cache;
    block_id_t block_id;
    repli_timestamp subtree_recency;

    void *data;
    version_id_t version_id;

    rwi_lock_t lock;
    patch_counter_t next_patch_counter;

    /* The number of mc_buf_ts that exist for this mc_inner_buf_t */
    unsigned int refcount;

    /* true if we are being deleted */
    bool do_delete;
    bool write_empty_deleted_block;

    // number of references from mc_buf_t buffers, which hold a pointer to the data in read_outdated_ok mode
    size_t cow_refcount;

    // Each of these local buf types holds a redundant pointer to the inner_buf that they are a part of
    writeback_t::local_buf_t writeback_buf;
    page_repl_t::local_buf_t page_repl_buf;
    page_map_t::local_buf_t page_map_buf;

    bool safe_to_unload();

    // Load an existing buf from disk
    mc_inner_buf_t(cache_t *cache, block_id_t block_id, bool should_load, file_t::account_t *io_account);

    // Load an existing buf but use the provided data buffer (for read ahead)
    mc_inner_buf_t(cache_t *cache, block_id_t block_id, void *buf, repli_timestamp recency_timestamp);

    // Create an entirely new buf
    static mc_inner_buf_t *allocate(cache_t *cache, version_id_t snapshot_version, repli_timestamp recency_timestamp);
    mc_inner_buf_t(cache_t *cache, block_id_t block_id, version_id_t snapshot_version, repli_timestamp recency_timestamp);
    ~mc_inner_buf_t();

    // Loads data from the serializer
    void load_inner_buf(bool should_lock, file_t::account_t *io_account);

    struct buf_snapshot_info_t {
        void *data;
        version_id_t snapshotted_version;
        unsigned int refcount;

        buf_snapshot_info_t(void *data, version_id_t snapshotted_version, unsigned int refcount) :
            data(data), snapshotted_version(snapshotted_version), refcount(refcount) { }
    };

    typedef std::list<buf_snapshot_info_t> snapshot_data_list_t;
    snapshot_data_list_t snapshots;

    // If required, make a snapshot of the data before being overwritten with new_version
    bool snapshot_if_needed(version_id_t new_version);
    void *get_snapshot_data(version_id_t version_to_access);
    void release_snapshot(void *data);

    ser_transaction_id_t transaction_id;

private:
    // Helper function for inner_buf construction from an existing block
    void replay_patches();

    DISABLE_COPYING(mc_inner_buf_t);
};



/* This class represents a hold on a mc_inner_buf_t. */
class mc_buf_t {
    typedef mc_cache_t cache_t;

    friend class mc_cache_t;
    friend class mc_transaction_t;
    friend class patch_disk_storage_t;

private:
    mc_buf_t(mc_inner_buf_t *inner, access_t mode, mc_inner_buf_t::version_id_t version_id, bool snapshotted, boost::function<void()> call_when_in_line);
    void on_lock_available();
    void acquire_block(bool locked, mc_inner_buf_t::version_id_t version_to_access, bool snapshotted);

    ticks_t start_time;

    access_t mode;
    bool non_locking_access;
    mc_inner_buf_t *inner_buf;
    void *data; /* Usually the same as inner_buf->data. If a COW happens or this mc_buf_t is part of a snapshotted transaction, it reference a different buffer however. */

    ~mc_buf_t();

    /* For performance monitoring */
    long int patches_affected_data_size_at_start;

public:
    void release();
    bool is_deleted() { return data == NULL; }

    void apply_patch(buf_patch_t *patch); // This might delete the supplied patch, do not use patch after its application
    patch_counter_t get_next_patch_counter();

    const void *get_data_read() const {
        rassert(data);
        return data;
    }
    // Use this only for writes which affect a large part of the block, as it bypasses the diff system
    void *get_data_major_write();
    // Convenience function to set some address in the buffer acquired through get_data_read. (similar to memcpy)
    void set_data(void *dest, const void *src, size_t n);
    // Convenience function to move data within the buffer acquired through get_data_read. (similar to memmove)
    void move_data(void* dest, const void* src, size_t n);

    // Makes sure the block itself gets flushed, instead of just the patch log
    void ensure_flush();

    block_id_t get_block_id() const {
        return inner_buf->block_id;
    }

    void mark_deleted(bool write_null = true);

    void touch_recency(repli_timestamp timestamp) {
        // Some operations acquire in write mode but should not
        // actually affect subtree recency.  For example, delete
        // operations, and delete_expired operations -- the subtree
        // recency is an upper bound of the maximum timestamp of all
        // the subtree's keys, and this cannot get affected by a
        // delete operation.  (It is a bit ghetto that we use
        // repli_timestamp invalid as a magic constant that indicates
        // this fact, instead of using something robust.  We are so
        // prone to using that value as a placeholder.)
        if (timestamp.time != repli_timestamp::invalid.time) {
            // TODO: Add rassert(inner_buf->subtree_recency <= timestamp)

            // TODO: use some slice-specific timestamp that gets updated
            // every epoll call.
            inner_buf->subtree_recency = timestamp;
            inner_buf->writeback_buf.set_recency_dirty();
        }
    }

    repli_timestamp get_recency() {
        // TODO: Make it possible to get the recency _without_
        // acquiring the buf.  The recency should be locked with a
        // lock that sits "above" buffer acquisition.  Or the recency
        // simply should be set _before_ trying to acquire the buf.
        return inner_buf->subtree_recency;
    }

    bool is_dirty() {
        return inner_buf->writeback_buf.dirty;
    }

private:
    DISABLE_COPYING(mc_buf_t);
};



/* Transaction class. */
class mc_transaction_t :
    public home_thread_mixin_t
{
    typedef mc_cache_t cache_t;
    typedef mc_buf_t buf_t;
    typedef mc_inner_buf_t inner_buf_t;
    typedef mc_cache_account_t cache_account_t;

    friend class mc_cache_t;
    friend class writeback_t;
    friend struct acquire_lock_callback_t;
    
public:
    mc_transaction_t(cache_t *cache, access_t access, int expected_change_count, repli_timestamp recency_timestamp);
    mc_transaction_t(cache_t *cache, access_t access);   // Not for use with write transactions
    ~mc_transaction_t();

    cache_t *get_cache() const { return cache; }
    access_t get_access() const { return access; }

    /* `acquire()` acquires the block indicated by `block_id`. `mode` specifies whether
    we want read or write access. `acquire()` blocks until the block has been acquired.
    If `call_when_in_line` is non-zero, it will be a function to call once we have
    gotten in line for the block but before `acquire()` actually returns. If `should_load`
    is false, we will not bother loading the block from disk if it isn't in memory; this
    is useful if we intend to delete or rewrite the block without accessing its previous
    contents. */
    buf_t *acquire(block_id_t block_id, access_t mode, boost::function<void()> call_when_in_line = 0, bool should_load = true);

    buf_t *allocate();

    void get_subtree_recencies(block_id_t *block_ids, size_t num_block_ids, repli_timestamp *recencies_out, get_subtree_recencies_callback_t *cb);

    // This just sets the snapshotted flag, we finalize the snapshot as soon as the first block has been acquired (see finalize_version() )
    void snapshot();

    void set_account(boost::shared_ptr<cache_account_t> cache_account);

    void set_token(UNUSED  order_token_t token) {
#ifndef NDEBUG
        order_token = token;
#endif
    }

    cache_t *cache;

#ifndef NDEBUG
    order_token_t order_token;
#endif

private:
    void register_snapshotted_block(mc_inner_buf_t *inner_buf, void *data);

    ticks_t start_time;
    const int expected_change_count;
    access_t access;
    repli_timestamp recency_timestamp;
    mc_inner_buf_t::version_id_t snapshot_version;
    bool snapshotted;
    boost::shared_ptr<cache_account_t> cache_account_;

    // If not done before, sets snapshot_version, if in snapshotted mode also registers the snapshot
    void maybe_finalize_version();

    typedef std::vector<std::pair<mc_inner_buf_t*, void*> > owned_snapshots_list_t;
    owned_snapshots_list_t owned_buf_snapshots;

    file_t::account_t *get_io_account() const;

    DISABLE_COPYING(mc_transaction_t);
};



class mc_cache_account_t {
    friend class mc_cache_t;
    friend class mc_transaction_t;

    mc_cache_account_t(boost::shared_ptr<file_t::account_t> io_account) :
            io_account_(io_account) {
    }

    boost::shared_ptr<file_t::account_t> io_account_;

    DISABLE_COPYING(mc_cache_account_t);
};



<<<<<<< HEAD
struct mc_cache_t : public home_thread_mixin_t, public serializer_t::read_ahead_callback_t {
=======
class mc_cache_t : public home_thread_mixin_t, public translator_serializer_t::read_ahead_callback_t {
>>>>>>> 3f09d317
    friend class load_buf_fsm_t;
    friend class mc_buf_t;
    friend class mc_inner_buf_t;
    friend class mc_transaction_t;
    friend class writeback_t;
    friend class writeback_t::local_buf_t;
    friend class writeback_t::concurrent_flush_t;
    friend class page_repl_random_t;
    friend class page_repl_random_t::local_buf_t;
    friend class array_map_t;
    friend class array_map_t::local_buf_t;
    friend class patch_disk_storage_t;

public:
    typedef mc_inner_buf_t inner_buf_t;
    typedef mc_buf_t buf_t;
    typedef mc_transaction_t transaction_t;
    typedef mc_cache_account_t cache_account_t;

private:
    mirrored_cache_config_t dynamic_config; // Local copy of our initial configuration
    
    // TODO: how do we design communication between cache policies?
    // Should they all have access to the cache, or should they only
    // be given access to each other as necessary? The first is more
    // flexible as anyone can access anyone else, but encourages too
    // many dependencies. The second is more strict, but might not be
    // extensible when some policy implementation requires access to
    // components it wasn't originally given.

    serializer_t *serializer;

    // We use a separate IO account for reads and writes, so reads can pass ahead
    // of active writebacks. Otherwise writebacks could badly block out readers,
    // thereby blocking user queries.
    boost::scoped_ptr<file_t::account_t> reads_io_account;
    boost::scoped_ptr<file_t::account_t> writes_io_account;

    page_map_t page_map;
    page_repl_t page_repl;
    writeback_t writeback;
    free_list_t free_list;

public:
    static void create(serializer_t *serializer, mirrored_cache_static_config_t *config);
    mc_cache_t(serializer_t *serializer, mirrored_cache_config_t *dynamic_config);
    ~mc_cache_t();

public:
    block_size_t get_block_size();

    // TODO: Come up with a consistent priority scheme, i.e. define a "default" priority etc.
    // TODO: As soon as we can support it, we might consider supporting a mem_cap paremeter.
    boost::shared_ptr<cache_account_t> create_account(int priority);

    bool contains_block(block_id_t block_id);
public:
    mc_inner_buf_t::version_id_t get_current_version_id() { return next_snapshot_version; }

    // must be O(1)
    mc_inner_buf_t::version_id_t get_min_snapshot_version(mc_inner_buf_t::version_id_t default_version) const {
        return no_active_snapshots() ? default_version : (*active_snapshots.begin()).first;
    }
    // must be O(1)
    mc_inner_buf_t::version_id_t get_max_snapshot_version(mc_inner_buf_t::version_id_t default_version) const {
        return no_active_snapshots() ? default_version : (*active_snapshots.rbegin()).first;
    }
    bool no_active_snapshots() const { return active_snapshots.empty(); }
    bool no_active_snapshots(mc_inner_buf_t::version_id_t from_version, mc_inner_buf_t::version_id_t to_version) const {
        return active_snapshots.lower_bound(from_version) == active_snapshots.upper_bound(to_version);
    }

    void register_snapshot(mc_transaction_t *txn);
    void unregister_snapshot(mc_transaction_t *txn);

    size_t register_snapshotted_block(mc_inner_buf_t *inner_buf, void * data, mc_inner_buf_t::version_id_t snapshotted_version, mc_inner_buf_t::version_id_t new_version);
    size_t calculate_snapshots_affected(mc_inner_buf_t::version_id_t snapshotted_version, mc_inner_buf_t::version_id_t new_version);

private:
    inner_buf_t *find_buf(block_id_t block_id);
    void on_transaction_commit(transaction_t *txn);

    bool shutting_down;
#ifndef NDEBUG
    bool writebacks_allowed;
#endif

    // Used to keep track of how many transactions there are so that we can wait for transactions to
    // complete before shutting down.
    int num_live_transactions;
    cond_t *to_pulse_when_last_transaction_commits;

private:
    patch_memory_storage_t patch_memory_storage;

    // Pointer, not member, because we need to call its destructor explicitly in our destructor
    boost::scoped_ptr<patch_disk_storage_t> patch_disk_storage;

    unsigned int max_patches_size_ratio;

public:
    bool offer_read_ahead_buf(block_id_t block_id, void *buf, repli_timestamp recency_timestamp);
private:
    bool offer_read_ahead_buf_home_thread(block_id_t block_id, void *buf, repli_timestamp recency_timestamp);
    bool can_read_ahead_block_be_accepted(block_id_t block_id);

    typedef std::map<mc_inner_buf_t::version_id_t, mc_transaction_t*> snapshots_map_t;
    snapshots_map_t active_snapshots;
    mc_inner_buf_t::version_id_t next_snapshot_version;

public:
    coro_fifo_t& co_begin_coro_fifo() { return co_begin_coro_fifo_; }
private:
    coro_fifo_t co_begin_coro_fifo_;

    DISABLE_COPYING(mc_cache_t);
};

#endif // __MIRRORED_CACHE_HPP__<|MERGE_RESOLUTION|>--- conflicted
+++ resolved
@@ -302,11 +302,7 @@
 
 
 
-<<<<<<< HEAD
-struct mc_cache_t : public home_thread_mixin_t, public serializer_t::read_ahead_callback_t {
-=======
-class mc_cache_t : public home_thread_mixin_t, public translator_serializer_t::read_ahead_callback_t {
->>>>>>> 3f09d317
+class mc_cache_t : public home_thread_mixin_t, public serializer_t::read_ahead_callback_t {
     friend class load_buf_fsm_t;
     friend class mc_buf_t;
     friend class mc_inner_buf_t;
