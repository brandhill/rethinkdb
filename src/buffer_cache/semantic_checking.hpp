--- conflicted
+++ resolved
@@ -123,11 +123,7 @@
     typedef scc_transaction_t<inner_cache_t> transaction_t;
     typedef scc_transaction_begin_callback_t<inner_cache_t> transaction_begin_callback_t;
     typedef scc_transaction_commit_callback_t<inner_cache_t> transaction_commit_callback_t;
-<<<<<<< HEAD
-=======
-    typedef scc_block_available_callback_t<inner_cache_t> block_available_callback_t;
     typedef typename inner_cache_t::cache_account_t cache_account_t;
->>>>>>> def6f0e1
 
     static void create(
         translator_serializer_t *serializer,
