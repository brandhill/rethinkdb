--- conflicted
+++ resolved
@@ -6,7 +6,6 @@
 import struct
 from os import environ
 
-<<<<<<< HEAD
 if environ.has_key('PROTOCOL_BUFFERS_PYTHON_IMPLEMENTATION'):
     protobuf_implementation = environ['PROTOCOL_BUFFERS_PYTHON_IMPLEMENTATION']
     if environ['PROTOCOL_BUFFERS_PYTHON_IMPLEMENTATION'] == 'cpp':
@@ -27,22 +26,6 @@
         # Default to using the python implementation of protobuf
         environ['PROTOCOL_BUFFERS_PYTHON_IMPLEMENTATION'] = 'python'
         protobuf_implementation = 'python'
-=======
-try:
-  # The pbcpp module is installed when passing the --with-native-protobuf
-  # flag to pip
-  import pbcpp
-
-  # Set an environment variable telling the protobuf library
-  # to use the fast C++ based serializer implementation
-  # over the pure python one if it is available.
-  environ['PROTOCOL_BUFFERS_PYTHON_IMPLEMENTATION'] = 'cpp'
-  protobuf_implementation = 'cpp'
-except ImportError, e:
-  # If it doesn't work, use the python implementation of protobuf
-  environ['PROTOCOL_BUFFERS_PYTHON_IMPLEMENTATION'] = 'python'
-  protobuf_implementation = 'python'
->>>>>>> 9adf3ed6
 
 import ql2_pb2 as p
 
