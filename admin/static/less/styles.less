// CSS Reset
@import "bootstrap/reset.less";

// Core variables and mixins
@import "bootstrap/variables.less"; // Modify this for custom colors, font-sizes, etc
@import "bootstrap/mixins.less";

// Grid system and page structure
@import "bootstrap/scaffolding.less";
@import "bootstrap/grid.less";
@import "bootstrap/layouts.less";

// Components
@import "bootstrap/modals.less";
@import "bootstrap/tooltip.less";
@import "bootstrap/popovers.less";
@import "bootstrap/dropdowns.less";
@import "bootstrap/forms.less";
@import "bootstrap/navs.less";

// Utility classes
@import "bootstrap/utilities.less"; // Has to be last to override when necessary

@import "lesshat";

@accent: #0597d8;
@sans: 'Istok Web', sans-serif;
@serif: 'Copse', serif;
@monospace: 'Inconsolata', monospace;

// Visualizations (graphs, etc.)
@import "vis.less";

/* 
    ----------------------------------------------------------------------
    Sticky footer and 100% height
        - Uses Adham Dannaway's sticky footer approach (adhamdannaway.com)
    ----------------------------------------------------------------------
*/
html, body {
    height: 100%;
    background: #E5E5E5;
}
#sticky-wrap { min-height: 100%; }
#main-container {
    padding-bottom: 95px;
}
#footer {
    position: relative;
    margin-top: -95px;
    height: 60px;
    clear: both;
}
/* Opera fix */
body:before {
    content:"";
    height: 100%;
    float: left;
    width: 0;
    margin-top: -32767px;
}

/*
    ----------------------------
    Main content
    ----------------------------
*/
#sticky-wrap {
    min-width: 940px;
    background: url('http://bit.ly/QS6qxO'); // background.png
}
#main-container {
    padding-top: 30px;
    
    .section {
        padding: 20px 25px; 
        margin-bottom: 25px;

        // csshat
        border: 1px solid #cfcfcf; // stroke
        .border-radius(4px); // border radius
        background-color: #fbfbfb; // layer fill content
        .box-shadow(~"0 2px 1px rgba(0,0,0,.04), inset 0 -1px 2px rgba(0,0,0,.05)"); // drop shadow and inner shadow

        h2.title {
            margin-top: 0;
            font-family: @serif;
            color: #a3a3a3;
            font-size: 19px;
            margin-bottom: 20px;
        }
    }

    button.btn {
        display: inline-block;
        position: relative;
        padding: 6px 14px 5px;
        margin-bottom: 0;
        margin-left: 7px;
        vertical-align: middle;
        cursor: pointer;

        font-family: @sans;
        font-size: 13px;
        color: #464646;
        line-height: 18px;
        text-align: center;

        // csshat
<<<<<<< HEAD
        .border-radius(3px); // border radius
=======
        //color: #a4a4a4; // text color + color overlay
        font-size: 14px;
        text-shadow: 0 1px 0 #fff; // drop shadowV
>>>>>>> 5786b51c

        // ===== Normal button style
        color: #a4a4a4; // text color + color overlay
        text-shadow: 0 1px 0 #fff; // drop shadow
        border: 1px solid #ccc; // stroke
        background-color: #fff; // layer fill content
        .gradient(~"linear-gradient(bottom, rgba(0,0,0,.04) 0%, rgba(255,255,255,.04) 100%)"); // gradient overlay

        &:not([disabled]) {
            &:hover {
                .box-shadow(~"inset 0 0 1px 1px #fff"); // inner glow
                // here we add a fake gradient -- opacity layer of white with 96% visibility on top of the button before applying the real gradient below
                .gradient(~"linear-gradient(rgba(255,255,255,0.96), rgba(255,255,255,0.96)), linear-gradient(bottom, rgba(51,51,51,.23) 0%, rgba(255,255,255,.23) 100%)"); // color overlay + gradient overlay
            }
            &:active {
                background-color: #f2f2f2; // layer fill content
                .box-shadow(~"inset 0 2px 1px rgba(0,0,0,.06)"); // inner shadow
                .gradient(~"linear-gradient(bottom, rgba(255,255,255,.02) 0%, rgba(0,0,0,.02) 100%)"); // gradient overlay
            }
        }

        // ===== Primary button style (blue)
        &.btn-primary {
            color: #fff;
            text-shadow: 0 -1px 0 rgba(0,0,0,.3); // drop shadow
            border: 1px solid #2f89b1; // stroke
            background-color: #1da3dd; // layer fill content
            .gradient(~"linear-gradient(bottom, rgba(11,155,222,1), rgba(75,181,229, 1))"); // gradient overlay

            &:not(.disabled) {
                &:hover {
                    .box-shadow(~"inset 0 0 2px 0 rgba(255,255,255,0.8)"); // inner glow
                    .gradient(~"linear-gradient(bottom, rgba(32,164,222,1), rgba(74,181,228, 1))"); // gradient overlay
                }
                &:active {
                    .box-shadow(~"inset 0 1px 1px rgba(0,0,0,0.08)"); // inner shadow
                    .gradient(~"linear-gradient(bottom, rgba(65,158,198,1), rgba(51,143,184, 1))"); // gradient overlay
                }
            }
        }

        // ===== Danger button style (red)
        &.btn-danger {
            color: #fff;
            text-shadow: 0 -1px 0 rgba(0,0,0,.3); // drop shadow
            border: 1px solid #b23f37; // stroke
            background-color: #d6544a; // layer fill content
            .gradient(~"linear-gradient(bottom, rgba(226,89,79,1), rgba(232,121,113, 1))"); // gradient overlay

            &:not([disabled]) {
                &:hover {
                    .box-shadow(~"inset 0 0 2px 0 rgba(255,255,255,0.8)"); // inner glow
                    .gradient(~"linear-gradient(bottom, rgba(230,114,105,1), rgba(235,141,134, 1))"); // gradient overlay
                }
                &:active {
                    .box-shadow(~"inset 0 1px 1px rgba(0,0,0,0.08)"); // inner shadow
                    .gradient(~"linear-gradient(bottom, rgba(216,93,85,1), rgba(201,79,71, 1))"); // gradient overlay
                }
            }
        }

        // ===== Success button style (green)
        &.btn-success {
            color: #fff;
            text-shadow: 0 -1px 0 rgba(0,0,0,.3); // drop shadow
            border: 1px solid #4fa435; // stroke
            background-color: #72c459; // layer fill content
            .gradient(~"linear-gradient(bottom, rgba(115,196,91,1), rgba(142,208,123,1))"); // gradient overlay

            &:not([disabled]) {
                &:hover {
                    .box-shadow(~"inset 0 0 2px 0 rgba(255,255,255,0.8)"); // inner glow
                    .gradient(~"linear-gradient(bottom, rgba(136,205,115,1), rgba(159,215,1421))"); // gradient overlay
                }
                &:active {
                    .box-shadow(~"inset 0 1px 1px rgba(0,0,0,0.08)"); // inner shadow
                    .gradient(~"linear-gradient(bottom, rgba(113,181,93,1), rgba(99,167,78,1))"); // gradient overlay
                }
            }
        }

        // ===== Disabled button styles
        &:disabled {
            opacity: 0.65;
        }
    }
    .alert{
        display: none;
        padding: 8px 20px 8px 14px;
        margin-bottom: 20px;
        text-shadow: 0 1px 0 rgba(255, 255, 255, 0.5);
        -webkit-border-radius: 4px;
        -moz-border-radius: 4px;
        border-radius: 4px;
        color: #BF9947;
        background-color: #FAF4D8;
        border: 1px solid #E9D296;
        h4{
            font-size: 14px;
            text-align: center;
            padding: 0px;
            margin: 5px 0px 10px 0px;
        }
        p{
            margin: 4px 0px;
        }
        .close{
            float: right;
            font-size: 20px;
            font-weight: bold;
            line-height: 20px;
            color: black;
            text-shadow: 0 1px 0 white;
            opacity: 0.2;
            filter: alpha(opacity=20);
        }
        a{
            color: #BF9947;
            font-weight: bold;
            text-decoration: none
        }
        a:hover{
            text-decoration: underline;
        }
    }
    .alert-error{
        color: #d95c5c;
        background-color: #F1D6D6;
        border-color: #E59C9C;
        a{
            color: #d95c5c;
            font-weight: bold;
            text-decoration: none
        }
        a:hover{
            text-decoration: underline;
        }
    }
    .displayed_alert{
        display: block;   
    }
}

/*
    ----------------------------
    Shared classes
    ----------------------------
TODO: retire this
*/
.no_element{
    @bar_height: 44px;
    background: #FFF;
    border: thin solid #cfcfcf;
    .border-radius(3px);
    margin-top: 12px;

    @shadow: 0 1px 0 rgba(255, 255, 255, 0.02), 0 1px 3px rgba(0, 0, 0, 0.08);

    -webkit-box-shadow: @shadow;
       -moz-box-shadow: @shadow;
            box-shadow: @shadow;
    padding: 8px 0px;
    text-align: center;
    font-family: @sans;
    font-size: 14px;
    color: #777;
    background: #f6f6f6;
    p{
        margin: 0px;
    }
}



/*
    ----------------------------
    Footer
    ----------------------------
*/
#footer {
    background-color: #e5e5e5;
    color: #a3a3a3;
    font-family: @serif;
    font-size: 14px;
    padding-top: 30px;
    border-top: thin solid #d0d0d0;
    ul {
        float: left;
        padding: 0;
        margin: 0;
        list-style-type: none;
        li {
            display: inline-block;
            margin-right: 25px;
        }
    }

    p.copyright { 
        float: right;
        margin: 0;
    }
}

/*
    ----------------------------
    Navbar at the top
    ----------------------------
*/
#navbar-container {
    width: 100%;
    // REMOVED HIGHLIGHT border-top: 4px @accent solid;
    //background: #2f2f30;
    background-color: #272729; // layer fill content
    .box-shadow(~"0 1px 3px rgba(0,0,0,.2), inset 0 -2px 4px rgba(0,0,0,.15)"); // drop shadow and inner shadow
    .gradient(~"linear-gradient(bottom, rgba(0,0,0,.07) 0%, rgba(255,255,255,.07) 100%)"); // gradient overlay


    #navbar {
        font-family: @sans;
        @text_shadow: 0 -1px 0 rgba(0, 0, 0, 0.4);
        
        /* left nav (logo, links, etc.) */
        ul.nav-left {
            margin: 0;
            padding: 0;
            float: left;
            li {
                font-size: 15px;
                display: inline-block;
                vertical-align: middle;
                text-shadow: @text_shadow;
                margin-left: -3px;

                /* FIXING TODO
                @fancy_dividers: -1px 0 0 rgba(0, 0, 0, .30) inset, 1px 0 0 rgba(255, 255, 255, .05);
                -webkit-box-shadow: @fancy_dividers;
                   -moz-box-shadow: @fancy_dividers;
                        box-shadow: @fancy_dividers;
                */
                a {
                    padding: 21px 26px;
                    color: #ababab;
                    display: block;
                    &:hover {
                        text-decoration: none;
                        color: white;
                    }
                }
                &#nav-logo {
                    padding-left: 0;
                    a {
                        font-family: @serif;
                        font-size: 22px;
                        font-weight: bold;
                        color: white;
                        padding-left: 0;
                        span.highlight { color: @accent; }
                    }
                }

                &.active {
                    // REMOVING TODO background: url('http://bit.ly/RCkvyP'); //navbar-active.png
                    a { color: white; }
                }
            }
        }
<<<<<<< HEAD
        /* right nav (search) */
        .right-nav {
            margin: 0;
            padding: 0;
            float: right;
        }
=======
    }
    /* right nav (search) */
    .right-nav {
        margin: 0;
        padding: 0;
        float: right;
    }

    #nav-search {
        .search-query {
            font-family: @sans;
            font-size: 15px;
            color: white;
            border: 0 none;

            text-shadow: @text_shadow;
            margin-top: 11px;
            padding: 8px 12px 6px 40px;
            width: 150px;
            .border-radius(18px);
            /*#gradient.vertical(rgba(255,255,255,0.03),rgba(0,0,0,0.03));
            background-color: rgba(28,28,39,1); */
            background: url('http://bit.ly/PyxttF') no-repeat 12px rgba(28,28,39,1); //icon-magnifying_glass.png
>>>>>>> 5786b51c

        #nav-search {
            input[type="text"] {
                font-family: @sans;
                font-size: 15px;
                color: white;
                border: 0 none;

                text-shadow: @text_shadow;
                margin-top: 13px;
                padding: 6px 12px 6px 40px;
                width: 150px;

                // csshat
                .border-radius(14px); // border radius
                .box-shadow(~"0 1px 0 rgba(255,255,255,.07), inset 0 1px 0 rgba(0,0,0,.15)"); // drop shadow and inner shadow
                .gradient(~"linear-gradient(bottom, rgba(255,255,255,.02) 0%, rgba(0,0,0,.02) 100%)"); // gradient overlay
                background: url('http://bit.ly/PyxttF') no-repeat 12px #232323; //icon-magnifying_glass.png

            }
        }
        .search-query::-webkit-input-placeholder {
            padding: 2px 0px 0px 1px;
            color: #888;
        }
        .search-query:-moz-placeholder {
            padding: 8px 12px 6px 40px;
            color: #888;
        }
        .search-query:-ms-input-placeholder {
            padding: 8px 12px 6px 40px;
            color: #888;
        }

    }
}

/*
    ----------------------------
    Status bar at the top
    ----------------------------
*/
#sidebar {
    // texture, so we need a background image
    background: url('http://bit.ly/RCksTK');//status_panel-background.png
    // csshat
    .box-shadow(~"0 1px 0 rgba(255,255,255,.4), inset 0 -1px 1px #c3c3c3"); // drop shadow and inner shadow
    border-bottom: thin solid #d0d0d0;
    .cluster-status { padding: 20px 0; }
    .panel {
        padding-left: 60px;
        height: 47px;
        h5 {
            font-family: @sans;
            font-size: 14px;
            line-height: 15px;
            margin: 0;
            padding: 0;
            margin-bottom: 4px;
            color: #909090;
        }

        h4 {
            font-family: @serif; 
            font-size: 18px;
            line-height: 24px;
            margin: 0;
            padding: 0;
            text-overflow: ellipsis;
            overflow: hidden;
            white-space: nowrap;
            color: #4d535c;
        }
    }

    .client-connection-status .panel {
        background: url('http://bit.ly/PyxJc3') no-repeat left center; //status_panel-icon_1.png
        &.error { background: url('http://bit.ly/QcqgSD') no-repeat left center; }//status_panel-icon_1-error.png
    }
    .issues .panel {
        background: url('http://bit.ly/PyxJJe') no-repeat left center; //status_panel-icon_2.png
        &.error { background: url('http://bit.ly/RCksTG') no-repeat left center; }//status_panel-icon_2-error.png
    }
    .servers-connected .panel {
        background: url('http://bit.ly/RCksTE') no-repeat left center; //status_panel-icon_3.png
        &.error { background: url('http://bit.ly/TuK5bD') no-repeat left center; }//status_panel-icon_3-error.png
    }
    .datacenters-connected .panel {
        background: url('http://bit.ly/RCkyLc') no-repeat left center; //status_panel-icon_4.png
        &.error { background: url('http://bit.ly/QcqgSA') no-repeat left center; }//status_panel-icon_4-error.png
    }

    .issues-banner {
        .show-issues-banner {
            margin-top: 10px;
            color: #FFF;
            position: relative;
            .message {
                line-height: 30px;
                margin: 0;
                text-shadow: 0 -1px 0 rgba(0,0,0,.25); // drop shadow
                font-size: 14px;
            }

            @border: 1px solid #b54948; 
            border-top: @border;
            border-bottom: @border;

            // This might have to be abstracted as a general button style (add some shadows and gradients when ready)
            .btn.resolve-issues {
                float: right;
                margin-left: 20px;
                padding: 6px 14px 4px;
                margin-bottom: 0;
                vertical-align: middle;

                font-size: 13px;
                font-family: @sans;
                color: #FFF;
                text-align: center;

                background-color: #eb5d5b;
                border: thin solid #b8302e; 
                .border-radius(3px);

                @shadow: 0 1px 0 rgba(255, 255, 255, 0.02), 0 1px 3px rgba(0, 0, 0, 0.06);

                -webkit-box-shadow: @shadow;
                   -moz-box-shadow: @shadow;
                        box-shadow: @shadow;
            }

            // Hack required for the css arrow-- we need to hide the bottom half of the arrow, so fill it in with a gradient overlay
            .gradient-overlay {
                /* transform z-index hack */    
                .transform(~"rotate(0deg)");

                // lesshat
                background-color: #dd4f4d; // layer fill content
                .gradient(~"linear-gradient(bottom, rgba(221,80,78,1), rgba(224,96,94,1))");
            }

            // CSS arrow for the banner: this is basically a box turned 45 deg
            &:before {
                @size: 18px;
                content: '';
                position: absolute;

                top: -(@size/2);
                left: 50%;
                margin-left: -220px;

                background: #e0605e;
                display: block;
                width: @size;
                height: @size;

                .transform(~"rotate(45deg)");
                border: @border;
            }
        }
        .show-all-issues {
            background-color: #fcfcfc;
            border-bottom: 1px solid #ccc;
        }
    }
}

/* 
    ----------------------------
    Overwrite modal 
    ----------------------------
*/
.overwrite_modal{
    top: 0%;
    left: 50%;
    width: 900px;
    padding: 20px;
    max-height: 80%;
    margin: 50px 0px 0px -470px;
}

/* 
    ----------------------------
    modal 
    ----------------------------
*/

.add-namespace{
    .hide_advanced_settings-link_container, .advanced_settings{
        display: none;
    }
}
.modal{
    p{
        margin: 8px 0px;
    }
    .alert{
        display: none;
        padding: 8px 20px 8px 14px;
        margin-bottom: 20px;
        text-shadow: 0 1px 0 rgba(255, 255, 255, 0.5);
        -webkit-border-radius: 4px;
        -moz-border-radius: 4px;
        border-radius: 4px;
        color: #BF9947;
        background-color: #FAF4D8;
        border: 1px solid #E9D296;
        h4{
            font-size: 14px;
            text-align: center;
            padding: 0px;
            margin: 5px 0px 10px 0px;
        }
    }
    .alert-error{
        color: #d95c5c;
        background-color: #F1D6D6;
        border-color: #E59C9C;
    }
    .alert_modal{
        margin: 0px 20px;
    }
    .displayed_alert{
        display: block;   
    }
    .close_error, .close{
        float: right;
        font-size: 20px;
        font-weight: bold;
        line-height: 20px;
        color: black;
        text-shadow: 0 1px 0 white;
        opacity: 0.2;
        filter: alpha(opacity=20);
    }
    a.close:hover{
        text-decoration: none;
    }
}

/*
    ----------------------------
    Dashboard
    ----------------------------
*/
#dashboard_container {
    #cluster_status_container {
        padding: 0;
        overflow: auto;
        .panel {
            @bad: #e85250;
            @good: #3ba51a;
            float: left;
            border-left: thin solid #dfdfdf;
            padding: 20px;
            width: 193px;
            vertical-align: top;

            h3 {
                margin-top: 0;
                margin-bottom: 10px;
                font-family: @serif;
                font-size: 17px;
                color: #4c4c4c;
                padding-left: 21px;
            }
            .no-problems-detected h3 { background: 0 3px no-repeat url('http://bit.ly/PyxttH'); }//green-light.png
            .problems-detected h3 { background: 0 3px no-repeat url('http://bit.ly/PyxJZG'); }//red-light.png

            p {
                font-family: @sans;
                font-size: 14px;
                line-height: 22px;
                margin: 0;
                color: #4c4c4c;
                span.good { color: @good; }
                span.bad { color: @bad; }
                span.good, span.bad { font-weight: bold; }
            }

            &.first { border-left: none; }

            .popup_container{
                display: none;
                width: 430px;
                position: absolute;
                top: 0px;
                left: 0px;
                z-index: 200;
                padding: 10px 20px;
                border: thin solid #cfcfcf;
                background: #fff;
                .inner_content{
                    max-height: 600px;
                    overflow: auto;
                }
                .close{
                    position: absolute;
                    top: 10px;
                    right: 10px;
                    color: #444;
                    font-size: 18px;
                    text-decoration: none;
                }
                .arrow_left{
                    position: absolute;
                    z-index: 201;
                    top: 60px;
                    left: -11px;
                    width: 0; 
                    height: 0; 
                    border-top: 10px solid transparent;
                    border-bottom: 10px solid transparent; 
                    border-right:10px solid #bbb; 
                }
                .arrow_left_overlay{
                    position: absolute;
                    z-index: 202;
                    top: 60px;
                    left: -10px; //TODO
                    width: 0; 
                    height: 0; 
                    border-top: 10px solid transparent;
                    border-bottom: 10px solid transparent; 
                    border-right:10px solid #fff; 
                }
                .arrow_right{
                    position: absolute;
                    z-index: 201;
                    top: 60px;
                    left: 471px;
                    width: 0; 
                    height: 0; 
                    border-top: 10px solid transparent;
                    border-bottom: 10px solid transparent; 
                    border-left:10px solid #bbb; 
                }
                .arrow_right_overlay{
                    position: absolute;
                    z-index: 202;
                    top: 60px;
                    left: 470px;
                    width: 0; 
                    height: 0; 
                    border-top: 10px solid transparent;
                    border-bottom: 10px solid transparent; 
                    border-left:10px solid #fff; 
                }

                h4{
                    font-family: @sans;
                    font-size: 16px;
                    margin: 15px 0px 10px 0px;
                    padding: 0px 20px 10px 20px;
                    border-bottom: 1px solid #999;
                    background: none;
                }
                .ul_first_level{
                    margin: 0px 0px 10px 0px;
                    padding: 0px;
                    list-style: none;
                }
                .li_first_level{
                    font-weight: bold;
                }
                .ul_second_level{
                    margin: 6px 0px 15px 10px;
                    padding: 0px;
                    list-style: none;
                    font-weight: normal;
                }
                .li_second_level{
                    margin: 0px;
                    padding: 0px 0px 5px 10px;
                    border-left: 1px solid #ccc;
                }
                .resolve_issues_link{
                    margin-left: 300px;
                    font-weight: bold;
                }
            }
        }
    }
    #log-view {
        h2.title { 
            border-bottom: thin solid #f0f0f0;
            padding-bottom: 22px;
            margin-bottom: 0;
        }
        // This might have to be abstracted as a general button style (add some shadows and gradients when ready)
        .btn.view-logs {
            float: right;
            padding: 6px 14px 4px;
            margin-bottom: 0;
            vertical-align: middle;

            font-size: 13px;
            font-family: @sans;
            color: #FFF;
            text-align: center;

            background-color: #509ecb;
            border: thin solid #509ecb; 
            .border-radius(3px);

            @shadow: 0 1px 0 rgba(255, 255, 255, 0.02), 0 1px 3px rgba(0, 0, 0, 0.06);

            -webkit-box-shadow: @shadow;
               -moz-box-shadow: @shadow;
                    box-shadow: @shadow;

        }
        ul.log-entries { margin-bottom: 5px; }
    }
}


/*
    ----------------------------
    Server list and table list
    ----------------------------
*/
// Get ready to abstract this for use in the server list AND table list TODO
#server-list, #table-list {
    h1.title {
        font-family: @serif;
        color: #4d535c;
        font-size: 19px;
        margin-bottom: 25px;
    }

    .actions-bar { float: right; }

    .section {
        padding: 0;
        .header_container {
            border-bottom: thin solid #CCC;
            padding: 13px 15px;
            background: #fff;
            .border-radius(4px 4px 0px 0px);

            .summary {
                .element-type, h3.name { 
                    display: inline-block;
                    vertical-align: middle;
                }
                .element-type {
                    background: #f7ae41;
                    .border-radius(2px);
                    padding: 4px 15px;
                    text-transform: uppercase;
                    margin-right: 20px;
                    color: #fff;
                    font-size: 10px;
                    font-weight: 700
                }
                h3.name {
                    font-family: @serif;
                    font-size: 17px;
                    color: #61666e;
                    margin: 0;
                    a { color: #61666e; }
                }
                .buttons {
                    float: right;
                    margin-top: -2px;
                }
            }
        }

        .element-list-container {
            padding: 0px 13px 12px 13px;
            background: #fafafa;
            .border-radius(0px 0px 4px 4px);
        }

        .element {
            @bar_height: 44px;
            height: @bar_height;
            background: #FFF;
            border: thin solid #cfcfcf;
            .border-radius(3px);
            margin-top: 12px;
        
            @shadow: 0 1px 0 rgba(255, 255, 255, 0.02), 0 1px 3px rgba(0, 0, 0, 0.08);

            -webkit-box-shadow: @shadow;
               -moz-box-shadow: @shadow;
                    box-shadow: @shadow;

            .checkbox-container {
                float: left;

                label {
                    display: inline;
                    margin: 14px;
                }
                input[type="checkbox"] { display: none; }

                input[type="checkbox"] + label {
                    border: thin solid #cfcfcf;
                    .border-radius(3px);
                    padding: 7px;
                    display: inline-block;
                    position: relative;
                    &:active { box-shadow: 0 1px 2px rgba(0,0,0,0.05), inset 0 1px 3px rgba(0,0,0,0.1); }
                }
                input[type="checkbox"]:checked + label:after {
                    content: '\2714';
                    font-size: 15px;
                    position: absolute;
                    top: -2px;
                    left: 1px;
                    color: #7c7c7c;
                }
            }

            .element-details { 
                position: relative;
                margin-left: 45px;

                @border_padding: 20px;
                @offset: 8px;
                @line_height: @bar_height - @offset*2;

                p {
                    margin: 0;
                    font-family: @sans;
                }
                .name, .quick_info, .status {
                    @offset: 8px;
                    position: absolute;
                    line-height: @line_height;
                    margin-top: @offset;
                    border-left: thin solid #e4e4e4;
                }
                .name {
                    background: @border_padding center no-repeat url('http://bit.ly/RCkvyL');//server-icon.png
                    padding-left: 38px + @border_padding;
                    a { color: #0597d8; }
                    font-size: 16px;
                    font-weight: bold;
                    width: 400px;
                    height: @line_height;
                    overflow: hidden;
                    text-overflow: ellipsis;
                }
                .quick_info {
                    background: @border_padding center no-repeat url('http://bit.ly/PyxuxE');//graph-icon.png
                    color: #626264;
                    padding-left: 30px + @border_padding;
                }
                .status {
                    padding-right: 20px;
                    color: #818181;
                    .label-success {
                        background: @border_padding center no-repeat url('http://bit.ly/RCkomY');//green-light_glow.png
                        padding-left: 23px + @border_padding;
                    }
                    .label-failure {
                        background: @border_padding center no-repeat url('http://bit.ly/PyxJZG');//red-light_glow.png
                        padding-left: 23px + @border_padding;
                    }
                }

            }
        }
    }
}

#server-list {
    .element-details {
        .quick_info {
            left: 475px;
        }
        .status {
            left: 725px;
        }
    }
}
#table-list {
    .element-details {
        .quick_info {
            left: 575px;
        }
        .status {
            left: 775px;
        }
    }
}

/*
    ----------------------------
    Log view
    ----------------------------
*/

#log-view {
    h1.title {
        font-family: @serif;
        color: #4d535c;
        font-size: 19px;
        border-bottom: thin solid #f0f0f0;
        padding-bottom: 25px;
        margin-bottom: 0;
    }

    ul.log-entries {
        list-style-type: none;
        padding-left: 0;
        margin-top: 0;

        li.log-entry {
            width: 848px;
            color: #4d535c;
            border-top: thin solid #f0f0f0;
            background: left 22px no-repeat url('http://bit.ly/PyxKg4');//pencil-icon_big.png
            padding: 20px 0 20px 55px;
            word-wrap: break-word;
            &:first-child {
                border-top: 0;
            }
            p { margin: 0; }
            .message {
                font-size: 14px; 
                font-family: @sans;
            }
            li.pretty_logs_li {
                font-family: @sans;
                font-size: 13px;
            }
            .from-machine {
                font-style: italic;
                font-family: @sans;
                margin-top: 5px;
                font-size: 13px;
            }
            .datetime {
                background: left center no-repeat url('http://bit.ly/RCkoTS');//clock-icon.png
                text-align: right;
                color: #c4c4c4;
            }
        }
    }
    .no-more-entries{
        font-family: @sans;
        display: none;
    }
}

/*
    ----------------------------
    Data explorer 
    ----------------------------
*/
#dataexplorer{
    margin: 0px;

    h1.title{
        font-family: @serif;
        color: #4d535c;
        font-size: 19px;
        margin-bottom: 25px;
    }
    .query_control{
        position: relative;
        width: 100%;
        .suggestion_description_arrow{
            display: none;
            position: absolute;
            z-index: 201;
            top: 10px;
            left: 0px;
            width: 0; 
            height: 0; 
            border-left: 10px solid transparent;
            border-right: 10px solid transparent; 
            border-bottom:10px solid #bbb; 
        }
        .suggestion_description_arrow_overlay{
            display: none;
            position: absolute;
            z-index: 202;
            top: 11px;
            left: 0px; //TODO
            width: 0; 
            height: 0; 
            border-left: 10px solid transparent;
            border-right: 10px solid transparent; 
            border-bottom:10px solid #fff; 
        }
    .suggestion_full_container{
            position: absolute;
            width: 452px;
            top: 20px;
            left: 0px;
            z-index: 100;
            font-family: @monospace;
            .suggestion_name_list{
                background: #fff;
                display: none;
                width: 452px;
                padding: 0px;
                margin: 0px 0px 9px 0px;
                border: 1px solid #d7d7d7;
                color: #23a5df;
                .border-radius(4px);

                -webkit-box-shadow: inset 0 -6px 6px -6px #ddd;
                -moz-box-shadow: inset 0 -6px 6px -6px #ddd;
                box-shadow: inset 0 -6px 6px -6px #ddd;
                .suggestion_name_li{
                    display: inline-block;
                    margin: 5px 0px;
                    padding: 0px 5px;
                    min-width: 97px;
                    min-height: 18px;
                    cursor: pointer;
                }
                .suggestion_name_li_hl{ color: #005388; }
            }
            .suggestion_description{
                display: none;
                width: 442px;
                padding: 5px;
                margin: 0px;
                background: #fcfcfc;
                border: 1px solid #d7d7d7;
                color: #9ea2a8;
                font-family: @monospace;
                word-wrap: break-word;
                .border-radius(4px);
                -webkit-box-shadow: inset 0 -6px 6px -6px #ddd;
                -moz-box-shadow: inset 0 -6px 6px -6px #ddd;
                box-shadow: inset 0 -6px 6px -6px #ddd;
                p{
                    font-family: @monospace;
                    margin: 3px 0px;
                    .description_name{
                        color: #000;
                        font-weight: bold;
                    }
                    .description_arguments{
                        color: #444;
                    }
                }
            }
        }
        .input_query_container{
            font: @monospace;

            padding: 0px;
            margin: 10px 0px;
            overflow: auto;

            .button_container{
                overflow: auto;
                margin: 0px 0px 5px 0px;
                .button_query{
                    float: right;
                    width: 80px;
                    margin: 0px 0px 0px 10px;
                    padding: 4px 10px 4px;
                    font-size: @baseFontSize;
                    line-height: @baseLineHeight;
                    color: @grayDark;
                    text-align: center;
                    text-shadow: 0 1px 1px rgba(255,255,255,.75);
                    vertical-align: middle;
                    .buttonBackground(@btnBackground, @btnBackgroundHighlight);
                    border: 1px solid @btnBorder;
                    border-bottom-color: darken(@btnBorder, 10%);
                    .border-radius(4px);
                }
            }
            .CodeMirror{
                background: #f8f8f8;
                -webkit-box-sizing: border-box;
                -moz-box-sizing: border-box;
                box-sizing: border-box;
                border: 1px solid #e3e3e3;
                cursor: text;
                .CodeMirror-gutter{
                    background: #f1f1f1;
                    border-right: 1px solid #e3e3e3;
                    cursor: auto;
                }
            }
        }
        .loading_query{
            text-align: center;
            height: 16px;
            width: 16px;
            padding: 0px;
            margin: 0px auto 10px auto;
            .loading_query_img{ display: none; }
        }
    }
    .data_container{
        .results_header{
            overflow: hidden;
            p{ font-family: @sans; }
        }
        .namespaces_available_container{
            float: left;
            width: 330px;
            padding: 20px 10px 10px 10px;
            h4 { margin: 7px 0px 5px 0px; }
        }
        .history_queries{
            float: left;
            width: 330px;
            padding: 20px 10px 10px 10px;
        }
        .queries_list{
            margin: 0px;
            list-style: none;
            font-family: monospace;
            li{
                padding: 0px 0px 0px 7px;
                margin: 0px;
                border-left: 1px solid #ccc;
            }
            .query_element{
                width: 300px;
                overflow: hidden;
            }
            .namespace_element{
                padding: 0px 0px 0px 7px;
                margin: 0px;
                border-left: 1px solid #ccc;

                width: 300px;
                overflow: hidden;
            }
        }
    }
    .result_view{
        .error{ font-family: @sans; }
        .error_details{
            font-family: @monospace;
            padding: 7px 10px;
            border: 1px solid #CCC;
            border-radius: 3px;
            background: #EEE;
        }
        .query{
            font-family: @monospace;
            padding: 7px 10px;
            border: 1px solid #ccc;
            border-radius: 3px;
            background: #eee;
        }
        .results_header{
            .options_container{
                float: right;
                .change_size{
                    font-size: @baseFontSize;
                    line-height: @baseLineHeight;
                    color: @grayDark;
                    text-align: center;
                    text-shadow: 0 1px 1px rgba(255,255,255,.75);
                    vertical-align: middle;
                    .buttonBackground(@btnBackground, @btnBackgroundHighlight);
                    border: 1px solid @btnBorder;
                    border-bottom-color: darken(@btnBorder, 10%);
                    .border-radius(4px);
                }
            }
            .query_executed{
                font-family: @sans;
                word-wrap: break-word;
            }
            .metadata{ font-family: @sans; }
        }
        .more_results{
            width: 100%;
            text-align: right;
            display: none;
            .more_results_paragraph{
                margin-right: 100px;
                font-family: @sans;
            }
        }
    }
    .change_view_container{
        margin: 0px;
        padding: 0px 10px 0px 0px;
        width: 100%;
    }
    .helper_view { overflow: auto; }
    .nav-tabs > li { float: right; }

    .tab-pane{
        display: none;
        font: @monospace;
    }
    .active{
        display: block;
    }
    .results{
        width: 100%;
        margin: 15px 0px 0px 0px;
        padding: 0px;
        overflow: auto;
        .tree_view{
            padding: 20px;
            overflow: auto;
            .border-radius(4px);
            border: 1px solid #e3e3e3;
            background: #f8f8f8;
            -webkit-box-shadow: inset 0 3px 3px -3px #ddd;
            -moz-box-shadow: inset 0 3px 3px -3px #ddd;
            box-shadow: inset 0 3px 3px -3px #ddd;
        }
        .json_tree{
            float: left; // Clear the horizontal arrow
            font: 13px/18px monospace,mono,consolas;
            .jt_null{
                color: red
            }
            .jt_bool{
                color: #ee00ff;
            }
            .jt_num{
                color: blue;
            }
            .jt_link{
                text-decoration: none;
                color: #000;
            }
            .jt_url{ color: #08c; }
            .jt_email{ color: #08c; }
            .jt_string{
                padding: 2px 0px;
                color: green;
            }
            /*.jt_b{ font-weight: bold; }*/
            .jt_close{ margin-left: 24px; }
            .jt_array{
                list-style: none;
                margin-left: 7px;
                padding-left: 19px;
                border-left: 1px dotted #bbb;
            }
            .jt_object{
                list-style: none;
                margin-left: 7px;
                padding-left: 19px;
                border-left: 1px dotted #bbb;
            }
            .jt_arrow{
                width: 15px;
                height: 15px;
                margin: 3px 2px 0px 2px;
                float: left;
                display: block;
                background: url('/images/arrow_down.gif') no-repeat;
            }
            .jt_arrow_hidden{ background: url('/images/arrow_right.gif') no-repeat; }
            .jt_points{ display: none; }
            .jt_points_collapsed{ display: inline; }
            .jt_collapsed{ display: none; }
            .jt_b_collapsed{
                display: inline;
                margin-left: 0px;
            }   
        }




        .json_table_container{
            overflow: auto;
            width: 888px;
            .json_table{
                font: 13px/18px monospace,mono,consolas;
                padding: 0px;
                margin: 0px 0px 15px 0px;
                table-layout: fixed;
                white-space: nowrap;
                border-spacing: 0px;
                border-collapse: collapse;
                .td_attr{
                    color: #000;
                    background: #f1f1f1;
                    -webkit-box-shadow: inset 0 4px 4px -4px #fff;
                    -moz-box-shadow: inset 0 4px 4px -4px #fff;
                    box-shadow: inset 0 4px 4px -4px #fff;
                }
                .jta_undefined{ color: #ccc; }
                .jta_null{
                    color: red
                }
                .jta_bool{
                    color: #ee00ff;
                }
                .jta_num{
                    color: blue;
                }
                .jta_link{
                    text-decoration: none;
                    color: #000;
                }
                .jta_url{ color: #08c; }
                .jta_email{ color: #08c; }
                .jta_string{ color: green; }
                .jta_object{
                    vertical-align: top;
                    display: inline-block;
                }
                td{
                    max-width: 145px;
                    padding: 0px 5px 0px 0px;
                    vertical-align: top;
                    border: 1px solid #dfdfdf;
                    overflow: hidden;
                    cursor: e-resize;
                    background: #fff;
                }
                .jta_attr{
                    padding: 7px 10px 5px 15px;
                    cursor: auto;
                }
                .jta_value{
                    cursor: auto;
                    padding: 7px 0px 5px 15px;
                    max-width: 125px; // smaller margin on the right in case of overflow
                    overflow: hidden;
                }
                .jta_array{ padding: 7px 0px 5px 0px; }
                .jta_arrow{
                    width: 15px;
                    height: 15px;
                    margin: 3px 2px 0px 2px;
                    display: block;
                }
                .jta_arrow_v{
                    background: url('/images/arrow_down.gif') no-repeat;
                    float: left;
                }
                .jta_arrow_h{
                    background: url('/images/arrow_right.gif') no-repeat;
                    float: right;
                }
            }
            .resizing{
                -webkit-touch-callout: none;
                -webkit-user-select: none;
                -khtml-user-select: none;
                -moz-user-select: none;
                -ms-user-select: none;
                user-select: none;
            }
        }
        .raw_view_container{
            padding: 5px;
            .raw_view_textarea{
                width: 100%;
                height: auto;
                padding: 4px;
                margin: 0px 0px 0px -5px;
            }
        }
    }
}

/*
    ----------------------------
    Resolve issues
    ----------------------------
*/
#resolve-issues{
     h1.title {
        font-family: @serif;
        color: #4d535c;
        font-size: 19px;
        margin-bottom: 25px;
    }
    .issue-container{
        overflow: auto;
        border-top: thin solid #f0f0f0;
        padding: 10px 0px;
        .btn-solve{
            float: left;
            padding: 3px 4px;
            margin: 3px 3px;
            font-size: @baseFontSize;
            line-height: @baseLineHeight;
            color: @grayDark;
            text-align: center;
            text-shadow: 0 1px 1px rgba(255,255,255,.75);
            vertical-align: middle;
            .buttonBackground(@btnBackground, @btnBackgroundHighlight);
            border: 1px solid @btnBorder;
            border-bottom-color: darken(@btnBorder, 10%);
            .border-radius(3px);
            cursor: pointer;
        }
        p{
            font-family: @sans;
            font-size: 13px;
        }
        .datetime {
            float: right;
            width: 194px;
            background: left center no-repeat url('http://bit.ly/RCkoTS');//clock-icon.png
            text-align: right;
            color: #c4c4c4;
            font-family: @serif;
        }
    }
}


/*
    ----------------------------
    Element views
    ----------------------------
*/
#database-view, #table-view, #datacenter-view, #server-view {
    h1.title {
        font-family: @serif;
        color: #4d535c;
        font-size: 19px;
        margin-bottom: 25px;
        width: 808px;
        overflow: hidden;
        text-overflow: ellipsis;
        white-space: nowrap;
    }
    .operations {
        float: right;
        margin-left: 10px;
    }
    .section h2.title { 
        border-bottom: thin solid #f0f0f0;
        padding-bottom: 22px;
        margin-bottom: 0;
    }
    .section.statistics {
        > h2.title { 
            border-bottom: thin solid #f0f0f0;
            padding-bottom: 20px;
            margin-bottom: 0;
        }
        .stat-row {
            @height: 60px;
            border-top: thin solid #f0f0f0;
            p {
                margin: 0px+(@height - 24)/2 0;
                font-family: @sans;
                font-size: 15px;
                color: #72bddf;
                padding-left: 30px;
                span.big {
                    font-size: 24px;
                    line-height: 24px;
                    color: #5c6169;
                }
                &.availability { background: left center no-repeat url('http://bit.ly/PyxKg9'); }//live-icon.png
                &.masters { background: left center no-repeat url('http://bit.ly/RCkvPk'); }//layers-icon.png
                &.replicas { background: left center no-repeat url('http://bit.ly/RCkomW'); }//grid-icon.png
                &.documents { background: left center no-repeat url('http://bit.ly/RCkoDu'); }//document-icon.png
                &.datacenter { background: left center no-repeat url('http://bit.ly/RCkvPk'); }//layers-icon.png
                &.uptime { background: left center no-repeat url('http://bit.ly/RCkomW'); }//grid-icon.png
                &.ips { background: left center no-repeat url('http://bit.ly/RCkoDu'); }//document-icon.png
                &.tables { background: left center no-repeat url('http://bit.ly/RCkoDu'); }//document-icon.png
                &.datacenters { background: left center no-repeat url('http://bit.ly/RCkvPk'); }//layers-icon.png
                &.servers { background: left center no-repeat url('http://bit.ly/RCkoDu'); }//document-icon.png
            }
            &.first { border-top: none; }
        }
    }
    .legend-container{
        overflow: auto;
        margin: 10px;
    }
    .plot-container{
        margin: 10px 0px 0px 0px;
    }
    .list-view {
        @element_height: 40px;
        @border: thin solid #f0f0f0;
        ul, li {
            list-style-type: none;
            margin: 0;
            padding: 0;
        }
        li {
            position: relative;
            border-bottom: @border;
            height: @element_height;
            position: relative;
            list-style-type: none;
            p { 
                color: #a7a7a7;
                position: absolute;
                text-overflow: ellipsis;
                overflow: hidden;
                line-height: @element_height;
                margin: 0;
                font-family: @sans;
                font-size: 16px;
                .highlight { color: #f7ae41; }
            }
        }
    }

    .tree-view {
        overflow:hidden;
        @element_height: 40px;
        @square_bullet_width: 7px;
        @node_margin: 15px + @square_bullet_width;

        ul, li {
            list-style-type: none;
            margin: 0;
            padding: 0;
        }
        // top-level element in the tree
        li.parent {
            // tree list styles
            position: relative;
            .tree-line {
                position: absolute;
                top: (@element_height / 2) - (@square_bullet_width / 2) + 1;
                bottom: (@element_height / 2) - 1;
                width: @square_bullet_width;
                background-image: url('http://bit.ly/RAFakX'), url('http://bit.ly/RSqmQD'); //list-square-bullet.png, list-vert-dash.png
                background-position: left top, ((@square_bullet_width / 2) - 1) center;
                background-repeat: no-repeat, repeat-y;  
            }
            // parent element details
            .parent-info {
                margin-left: @square_bullet_width + 12px;
                p { 
                    text-overflow: ellipsis;
                    overflow: hidden;
                    line-height: @element_height;
                    margin: 0;
                    font-family: @sans;
                    font-size: 16px;
                    color: #5C6169;
                    word-wrap: break-word;
                    white-space: nowrap;
                    width: 878px;
                }
            }
        }
        // child element in the tree
        li.child {
            // tree list styles
            position: relative;
            .tree-node {
                position: absolute;
                width: @node_margin;
                top: 0;
                bottom: 0;

                background-image: url('http://bit.ly/RAFakX'), url('http://bit.ly/RSqlw7');//list-horiz-dash.png, list-square-bullet.png 
                background-position: right center, ((@square_bullet_width / 2) - 1) center;
                background-repeat: no-repeat, repeat-x;
            }
            // child element details
            @border: thin solid #f0f0f0;
            .child-info {
                margin-left: @node_margin + 12px;
                border-bottom: @border;
                height: @element_height;
                position: relative;
                p { 
                    color: #a7a7a7;
                    position: absolute;
                    text-overflow: ellipsis;
                    overflow: hidden;
                    line-height: @element_height;
                    margin: 0;
                    font-family: @sans;
                    font-size: 16px;
                    .highlight { color: #f7ae41; }
                }
            }
            &:first-child .child {
                border-top: @border;
            }
        }
    }
}

#database-view {
    .section.list-view.table-list {
        @element_height: 40px;
        li.table {
            background: left center no-repeat url('http://bit.ly/VY1pqc');//server-icon.png
            padding-left: 30px;
            .name {
                width: 375px;
                height: @element_height;
            }
            .info {
                right: 200px;
                width: 200px;
                padding-left: 30px;
                background: left center no-repeat url('http://bit.ly/PyxuxE');//graph-icon.png
            }
            .status {
                right: 0;
                .label { padding-left: 23px; }
                .label-success {
                    background: left center no-repeat url('http://bit.ly/QYI4SN'); //green-light_glow_small.png
                }
                .label-failure {
                    background: left center no-repeat url('http://bit.ly/TikAVI'); //red-light_glow_small.png
                }
            }
        }
    }
}

#table-view {
    .section.tree-view.server-assignments {
        @element_height: 40px;
        li.server .server-info {
            background: left center no-repeat url('http://bit.ly/VY1pqc');//server-icon.png
            padding-left: 30px;
            .name {
                width: 300px;
                height: @element_height;
            }
            .num-primaries {
                right: 350px;
                width: 145px;
                padding-left: 30px;
                background: left center no-repeat url('http://bit.ly/RCkvPk'); //layers-icon.png
            }
            .num-secondaries {
                right: 175px;
                width: 145px;
                padding-left: 30px;
                background: left center no-repeat url('http://bit.ly/RCkomW'); //grid-icon.png
            }
            .num-keys {
                right: 0;
                padding-left: 35px;
                background: left center no-repeat url('http://bit.ly/TnC8jd'); //bars-icon_server-assignments.pn
            }
        }
        .popup_container{
            display: none;
            width: 430px;
            position: absolute;
            top: 0px;
            left: 0px;
            z-index: 200;
            padding: 10px 20px;
            border: thin solid #cfcfcf;
            background: #fff;
            .inner_content{
                max-height: 600px;
                overflow: auto;
            }
            .close{
                position: absolute;
                top: 10px;
                right: 10px;
                color: #444;
                font-size: 18px;
                text-decoration: none;
            }
            .arrow_left{
                position: absolute;
                z-index: 201;
                top: 60px;
                left: -11px;
                width: 0; 
                height: 0; 
                border-top: 10px solid transparent;
                border-bottom: 10px solid transparent; 
                border-right:10px solid #bbb; 
            }
            .arrow_left_overlay{
                position: absolute;
                z-index: 202;
                top: 60px;
                left: -10px; //TODO
                width: 0; 
                height: 0; 
                border-top: 10px solid transparent;
                border-bottom: 10px solid transparent; 
                border-right:10px solid #fff; 
            }
            .arrow_right{
                position: absolute;
                z-index: 201;
                top: 60px;
                left: 471px;
                width: 0; 
                height: 0; 
                border-top: 10px solid transparent;
                border-bottom: 10px solid transparent; 
                border-left:10px solid #bbb; 
            }
            .arrow_right_overlay{
                position: absolute;
                z-index: 202;
                top: 60px;
                left: 470px;
                width: 0; 
                height: 0; 
                border-top: 10px solid transparent;
                border-bottom: 10px solid transparent; 
                border-left:10px solid #fff; 
            }

            h4{
                font-family: @sans;
                font-size: 16px;
                margin: 15px 0px 10px 0px;
                padding: 0px 20px 10px 20px;
                border-bottom: 1px solid #999;
                background: none;
            }
            .shards_list{
                li{
                    margin: 3px 0px 7px 20px;
                    list-style: square;
                    width: 400px;
                    border-bottom: 1px solid #eee;
                    .name{
                        width: 180px;
                        display: inline-block;
                        padding: 0px 0px 4px 0px;
                    }
                }
            }
        }
    }
    .section.replication {
        .nav-tabs { padding-left: 0; }

        .datacenter_list_container {
            padding: 0px;
            @default: #efefef; 
            @active: #23a5df;
            @universe: #f7ae41;
            @height: 40px;

            .datacenter_tab {
                position: relative;
                width: 100px;
                margin: 10px 0;
                background: @default;
                height: @height;
                line-height: @height;
                padding: 0 10px;
                a {
                    display: block;
                    cursor: pointer;
                    @color: #7e7e7e;
                    color: @color;
                    &:hover {
                        color: @color;
                        text-decoration: none;
                    }
                }
                .border-radius(3px);
                
                &.active {
                    background-color: @active;
                    border-color: @active;
                    a { 
                        @color: #fff;
                        color: @color;
                        &:hover { color: @color; }
                    }
                    .border-radius(3px 0 0 3px);
                    // chevron for the active tab
                    &:after {
                        content: " ";
                        font-size:0;
                        height:0;
                        line-height:0;
                        border-style: solid;
                        border-color: transparent;
                        border-width: @height/2 0 @height/2 @height/2;
                        border-left-color: @active;
                        position: absolute;
                        right: 0px - @height/2;
                        top:0;
                    }
                }
                

                &.universe {
                    background: @universe url('http://bit.ly/RCkmeT') 8px center no-repeat; //globe-icon_white.png
                    border-color: @universe;
                    color: #fcfcfc;
                    a {
                        @color: #fcfcfc;
                        color: @color;
                        &:hover { color: @color; }
                        padding-left: 24px;
                    }
                    
                    &.active:after {
                        border-left-color: @universe;
                    }
                    
                }
            }
        }
        .datacenter_content{
            margin: 0px;
            padding-left: 10px;
            .datacenter_view{ margin: 0px 0px 0px 40px; }
            .progress_bar_full_container{
                display: none;
                .progress_bar_container{
                    padding: 11px 0px 10px 0px;
                    .details{
                        font-family: @sans;
                        margin: 0px;
                        font-size: 14px;
                        line-height: 20px;
                    }
                    .replicating{
                        font-family: @sans;
                        margin: 0px;
                        color: #7ec4e3;
                        font-size: 14px;
                        line-height: 20px;
                        font-weight: bold;
                    }
                    .full_bar{
                        .border-radius(5px);
                        height: 10px;
                        background: #eee;
                        -moz-box-shadow:    inset 1px 1px 2px #ddd;
                        -webkit-box-shadow: inset 1px 1px 2px #ddd;
                        box-shadow:         inset 1px 1px 2px #ddd;
                        .bar{
                            height: 10px;
                            .border-radius(5px);
                            background: #f7ae41;
                            -moz-box-shadow:    inset 1px -2px 4px #DB8812;
                            -webkit-box-shadow: inset 1px -2px 4px #DB8812;
                            box-shadow:         inset 1px -2px 4px #DB8812;

                        }
                    }
                }
            }
            .dc-info {
                border-bottom: thin solid #f0f0f0;
                margin-bottom: 14px;
                overflow: hidden;
                button { float: right; }

                p {
                    font-family: @sans;
                    margin: 0;
                    &.caption {
                        color: #7ec4e3;
                        font-size: 14px;
                        line-height: 20px;
                        font-weight: bold;
                    }
                    &.value {
                        padding: 3px 0px 0px 6px;
                        color: #5c6169;
                        font-size: 24px;
                        line-height: 48px;
                    }
                }
                .replica_value, .ack_value{
                    float: left;
                    width: 80px;
                }
                .inline_edit_input{
                    margin: 4px 0px 3px 0px;
                    width: 40px;
                    padding: 3px 4px;
                    height: 36px;
                    font-size: 24px;
                    font-family: @sans;
                }
                .btn{
                    margin-top: 26px;
                }
                .save_replicas_and_acks{ margin: 30px 0px 0px 0px; }
                .make-primary{ margin: 10px 0px 0px 0px; }
                .replicas_acks-alert, .reason_cannot_become_primary-alert, .status-alert, .make_primary-alert{
                    display: none;
                    clear: both;
                    padding: 10px 10px 10px 14px;
                    color: #C09853;
                    text-shadow: 0 1px 0 rgba(255, 255, 255, 0.5);
                    background-color: #FCF8E3;
                    border: 1px solid #FBEED5;
                    .border-radius(4px);
                    .close{
                        float: right;
                        margin-top: -8px;
                        font-size: 20px;
                        font-weight: bold;
                        line-height: 20px;
                        color: black;
                        text-shadow: 0 1px 0 white;
                        opacity: 0.2;
                        filter: alpha(opacity=20);
                        cursor: pointer;
                    }
                }
            }
        }
    }
    .section.sharding {
        .critical_error{
            display: none;
            padding: 8px 35px 8px 14px;
            margin-bottom: 20px;
            color: #C09853;
            text-shadow: 0 1px 0 rgba(255, 255, 255, 0.5);
            background-color: #FCF8E3;
            border: 1px solid #FBEED5;
            -webkit-border-radius: 4px;
            -moz-border-radius: 4px;
            border-radius: 4px;
            color: #B94A48;
            background-color: #F2DEDE;
            border-color: #EED3D7;
        }
        .edit-shards {
            margin: 20px 0;
            min-height: 39px;
            button { float: right; }
            .icon_paragraph {
                font-family: @sans;
                margin: 9px 0px 0px 0px;
                font-size: 15px;
                color: #a9a9a9;
                padding-left: 30px;
                span.big {
                    margin: 0px 6px 0px 20px;
                    font-size: 24px;
                    color: #f7ae41;
                }
                span.shard_text{
                    display: inline-block;
                    padding-top: 10px;
                }
                background: left 9px no-repeat url('http://bit.ly/Pyxwpp');//bars-icon.png
            }
            input.num-shards { 
                font-family: @sans;
                font-size: 24px;
                color: #6b6f76;
                text-align: right;
                width: 1.25em;
                height: 35px;
                background: #fcfcfc;
                border: thin solid #d9d9d9;
                .border-radius(3px);
                padding: 4px;
                margin: -8px 0px 0px -4px;
               
                &:focus {
                    border-color: rgba(82,168,236,.8);
                    @shadow: inset 0 1px 1px rgba(0,0,0,.075), 0 0 8px rgba(82,168,236,.6);
                    .box-shadow(@shadow);
                    outline: 0;
                    outline: thin dotted \9; /* IE6-9 */
                }
            }
            .edit, .cancel, .rebalance{ margin: 0px 0px 0px 10px; }
            .cannot_shard-alert{
                margin: 10px 0px;
            }
        }
        .shards_status_container{
            .caption {
                font-family: @sans;
                color: #7ec4e3;
                font-size: 14px;
                line-height: 20px;
                font-weight: bold;
            }
            .value {
                padding: 3px 0px 0px 6px;
                color: #5c6169;
                font-size: 24px;
                line-height: 48px;
            }
            .sharding_img_container{
                height: 16px;
                width: 16px;
                margin: 0px 15px 0px 0px;
                float: left;
                .sharding_img{
                    display: none;
                }
            }
            .shards_status{
                font-family: @sans;
                font-size: 16px;
            }

        }
        .shard-graph {
            line { stroke: #dcdcdc; }
            .rect { fill: #9ad7f2; }
            text { fill: #a3a3a3; }
        }
    }
}

#datacenter-view {
    .section.list-view.server-list {
        @element_height: 40px;
        li.server {
            background: left center no-repeat url('http://bit.ly/VY1pqc');//server-icon.png
            padding-left: 30px;
            .name {
                width: 375px;
                height: @element_height;
            }
            .info {
                right: 200px;
                width: 200px;
                padding-left: 30px;
                background: left center no-repeat url('http://bit.ly/PyxuxE');//graph-icon.png
            }
            .status {
                right: 0;
                .label { padding-left: 23px; }
                .label-success {
                    background: left center no-repeat url('http://bit.ly/QYI4SN'); //green-light_glow_small.png
                }
                .label-failure {
                    background: left center no-repeat url('http://bit.ly/TikAVI'); //red-light_glow_small.png
                }
            }
        }
    }
}

#server-view {
    .section.tree-view.server-data {
        @element_height: 40px;
        li.shard .shard-info {
            background: left center no-repeat url('http://bit.ly/VY1pqc');//server-icon.png
            padding-left: 30px;
            .name {
                width: 455px;
                height: @element_height;
            }
            .role {
                right: 175px;
                width: 145px;
                padding-left: 30px;
                background: left center no-repeat url('http://bit.ly/RCkomW'); //grid-icon.png
            }
            .num-keys {
                right: 0;
                padding-left: 35px;
                background: left center no-repeat url('http://bit.ly/TnC8jd'); //bars-icon_server-assignments.pn
            }
        }
    }
}

/*
    ----------------------------
    Development tools
    ----------------------------
*/
#dev-tools {
    display: none;
    #translucent > .background(#000, 0.1);
    border: thin solid #BBB;
    padding: 10px 15px 20px 30px;
    position: absolute;
    right: 0;
    width: 190px;
    z-index: 1000;
    .btn {
        line-height: 16px;
        margin: 5px 0px;
        padding-top: 8px;
        padding-bottom: 8px;
        text-align: center;
        width: 150px;
    }
}<|MERGE_RESOLUTION|>--- conflicted
+++ resolved
@@ -107,13 +107,7 @@
         text-align: center;
 
         // csshat
-<<<<<<< HEAD
         .border-radius(3px); // border radius
-=======
-        //color: #a4a4a4; // text color + color overlay
-        font-size: 14px;
-        text-shadow: 0 1px 0 #fff; // drop shadowV
->>>>>>> 5786b51c
 
         // ===== Normal button style
         color: #a4a4a4; // text color + color overlay
@@ -380,38 +374,13 @@
                 }
             }
         }
-<<<<<<< HEAD
+
         /* right nav (search) */
         .right-nav {
             margin: 0;
             padding: 0;
             float: right;
         }
-=======
-    }
-    /* right nav (search) */
-    .right-nav {
-        margin: 0;
-        padding: 0;
-        float: right;
-    }
-
-    #nav-search {
-        .search-query {
-            font-family: @sans;
-            font-size: 15px;
-            color: white;
-            border: 0 none;
-
-            text-shadow: @text_shadow;
-            margin-top: 11px;
-            padding: 8px 12px 6px 40px;
-            width: 150px;
-            .border-radius(18px);
-            /*#gradient.vertical(rgba(255,255,255,0.03),rgba(0,0,0,0.03));
-            background-color: rgba(28,28,39,1); */
-            background: url('http://bit.ly/PyxttF') no-repeat 12px rgba(28,28,39,1); //icon-magnifying_glass.png
->>>>>>> 5786b51c
 
         #nav-search {
             input[type="text"] {
@@ -421,8 +390,8 @@
                 border: 0 none;
 
                 text-shadow: @text_shadow;
-                margin-top: 13px;
-                padding: 6px 12px 6px 40px;
+                margin-top: 11px;
+                padding: 8px 12px 6px 40px;
                 width: 150px;
 
                 // csshat
